/*
 * DAWN OF LIGHT - The first free open source DAoC server emulator
 * 
 * This program is free software; you can redistribute it and/or
 * modify it under the terms of the GNU General Public License
 * as published by the Free Software Foundation; either version 2
 * of the License, or (at your option) any later version.
 * 
 * This program is distributed in the hope that it will be useful,
 * but WITHOUT ANY WARRANTY; without even the implied warranty of
 * MERCHANTABILITY or FITNESS FOR A PARTICULAR PURPOSE.  See the
 * GNU General Public License for more details.
 * 
 * You should have received a copy of the GNU General Public License
 * along with this program; if not, write to the Free Software
 * Foundation, Inc., 59 Temple Place - Suite 330, Boston, MA  02111-1307, USA.
 *
 */
using System;
using System.Collections;
using System.Collections.Generic;
using System.Reflection;
using DOL.Events;
using DOL.GS;
using DOL.GS.Effects;
using DOL.GS.Movement;
using DOL.GS.PacketHandler;
using DOL.GS.SkillHandler;
using DOL.GS.Keeps;
using DOL.Language;
using log4net;
using System.Text;
using System.Linq;

namespace DOL.AI.Brain
{
    /// <summary>
    /// Standard brain for standard mobs
    /// </summary>
    public class StandardMobBrain : APlayerVicinityBrain, IOldAggressiveBrain
    {
        /// <summary>
        /// Defines a logger for this class.
        /// </summary>
        private static readonly ILog log = LogManager.GetLogger(MethodBase.GetCurrentMethod().DeclaringType);
        public const int MAX_AGGRO_DISTANCE = 3600;
        public const int MAX_AGGRO_LIST_DISTANCE = 6000;
        public const int MAX_PET_AGGRO_DISTANCE = 512; // Tolakram - Live test with caby pet - I was extremely close before auto aggro
        #region los constants
        protected object LOS_LOCK = new object();
        public const string LAST_LOS_TARGET_PROPERTY = "last_LOS_checkTarget";
        public const string LAST_LOS_TICK_PROPERTY = "last_LOS_checkTick";
        public const string NUM_LOS_CHECKS_INPROGRESS = "num_LOS_progress";
        protected GameObject m_targetLOSObject = null;
        #endregion
        // Used for AmbientBehaviour "Seeing" - maintains a list of GamePlayer in range
        public List<GamePlayer> PlayersSeen = new List<GamePlayer>();

        public new StandardMobFSM m_fsm;

        public new StandardMobFSM FSM {
            get { return m_fsm; }
            set { m_fsm = value; }
        }

        /// <summary>
        /// Constructs a new StandardMobBrain
        /// </summary>
        public StandardMobBrain()
            : base()
        {
            m_aggroLevel = 0;
            m_aggroMaxRange = 0;
            FSM = new StandardMobFSM();
            FSM.Add(new StandardMobState_IDLE(FSM, this));
            FSM.Add(new StandardMobState_WAKING_UP(FSM, this));
            FSM.Add(new StandardMobState_AGGRO(FSM, this));
            FSM.Add(new StandardMobState_RETURN_TO_SPAWN(FSM, this));
            FSM.Add(new StandardMobState_PATROLLING(FSM, this));
            FSM.Add(new StandardMobState_ROAMING(FSM, this));
            FSM.Add(new StandardMobState_DEAD(FSM, this));

            FSM.SetCurrentState(eFSMStateType.WAKING_UP);
        }

        /// <summary>
        /// Returns the string representation of the StandardMobBrain
        /// </summary>
        /// <returns></returns>
        public override string ToString()
        {
            return base.ToString() + ", m_aggroLevel=" + m_aggroLevel.ToString() + ", m_aggroMaxRange=" + m_aggroMaxRange.ToString();
        }

        public override bool Stop()
        {
            // tolakram - when the brain stops, due to either death or no players in the vicinity, clear the aggro list
            if (base.Stop())
            {
                ClearAggroList();
                return true;
            }

            return false;
        }

        public override void KillFSM()
        {
            FSM.KillFSM();
        }

        #region AI

        /// <summary>
        /// Do the mob AI
        /// </summary>
        public override void Think()
        {
            //Satyr:
            //This is a general information. When i review this Think-Procedure and the interaction between it and some
            //code of GameNPC.cs i have the feeling this is a mixture of much ideas of diffeent people, much unfinished
            //features like random-walk which does not actually fit to the rest of this Brain-logic.
            //In other words:
            //If somebody feeling like redoing this stuff completly i would appreciate it. It might be worth redoing
            //instead of trying desperately to make something work that is simply chaoticly moded by too much
            //diffeent inputs.
            //For NOW i made the aggro working the following way (close to live but not yet 100% equal):
            //Mobs will not aggro on their way back home (in fact they should even under some special circumstances)
            //They will completly forget all Aggro when respawned and returned Home.

            FSM.Think();
            /*
			// If the NPC is tethered and has been pulled too far it will
			// de-aggro and return to its spawn point.
			if (Body.IsOutOfTetherRange && !Body.InCombat)
			{
				Body.WalkToSpawn();
				return;
			}
			// If the NPC is Moving on path, it can detect closed doors and open them
			if(Body.IsMovingOnPath) DetectDoor();
			//Instead - lets just let CheckSpells() make all the checks for us
			//Check for just positive spells
			CheckSpells(eCheckSpellType.Defensive);

			// Note: Offensive spells are checked in GameNPC:SpellAction timer

			// check for returning to home if to far away
			if (Body.MaxDistance != 0 && !Body.IsReturningHome)
			{
				int distance = Body.GetDistanceTo( Body.SpawnPoint );
				int maxdistance = Body.MaxDistance > 0 ? Body.MaxDistance : -Body.MaxDistance * AggroRange / 100;
				if (maxdistance > 0 && distance > maxdistance)
				{
					Body.WalkToSpawn();
					return;
				}
			}

			//If this NPC can randomly walk around, we allow it to walk around
			if (!Body.AttackState && CanRandomWalk && !Body.IsRoaming && Util.Chance(DOL.GS.ServerProperties.Properties.GAMENPC_RANDOMWALK_CHANCE))
			{
				IPoint3D target = CalcRandomWalkTarget();
				if (target != null)
				{
					if (Util.IsNearDistance(target.X, target.Y, target.Z, Body.X, Body.Y, Body.Z, GameNPC.CONST_WALKTOTOLERANCE))
					{
						Body.TurnTo(Body.GetHeading(target));
					}
					else
					{
						Body.WalkTo(target, 50);
					}

					Body.FireAmbientSentence(GameNPC.eAmbientTrigger.roaming);
				}
			}
			//If the npc can move, and the npc is not casting, not moving, and not attacking or in combat
			else if (Body.MaxSpeedBase > 0 && Body.CurrentSpellHandler == null && !Body.IsMoving && !Body.AttackState && !Body.InCombat && !Body.IsMovingOnPath)
			{
				//If the npc is not at it's spawn position, we tell it to walk to it's spawn position
				//Satyr: If we use a tolerance to stop their Way back home we also need the same
				//Tolerance to check if we need to go home AGAIN, otherwise we might be told to go home
				//for a few units only and this may end before the next Arrive-At-Target Event is fired and in this case
				//We would never lose the state "IsReturningHome", which is then followed by other erros related to agro again to players
				if ( !Util.IsNearDistance( Body.X, Body.Y, Body.Z, Body.SpawnPoint.X, Body.SpawnPoint.Y, Body.SpawnPoint.Z, GameNPC.CONST_WALKTOTOLERANCE ) )
					Body.WalkToSpawn();
				else if (Body.Heading != Body.SpawnHeading)
					Body.Heading = Body.SpawnHeading;
			}

			//Mob will now always walk on their path
			if (Body.MaxSpeedBase > 0 && Body.CurrentSpellHandler == null && !Body.IsMoving
			    && !Body.AttackState && !Body.InCombat && !Body.IsMovingOnPath
			    && Body.PathID != null && Body.PathID != "" && Body.PathID != "NULL")
			{
				PathPoint path = MovementMgr.LoadPath(Body.PathID);
				if (path != null)
				{
					Body.CurrentWayPoint = path;
					Body.MoveOnPath((short)path.MaxSpeed);
				}
				else
				{
					log.ErrorFormat("Path {0} not found for mob {1}.", Body.PathID, Body.Name);
				}
			}

			//If we are not attacking, and not casting, and not moving, and we aren't facing our spawn heading, we turn to the spawn heading
			if( !Body.IsMovingOnPath && !Body.InCombat && !Body.AttackState && !Body.IsCasting && !Body.IsMoving && Body.IsWithinRadius( Body.SpawnPoint, 500 ) == false )
			{
				Body.WalkToSpawn(); // Mobs do not walk back at 2x their speed..
				Body.IsReturningHome = false; // We are returning to spawn but not the long walk home, so aggro still possible
			}

			if (Body.IsReturningHome == false)
			{
				if (!Body.AttackState && AggroRange > 0)
				{
					var currentPlayersSeen = new List<GamePlayer>();
					foreach (GamePlayer player in Body.GetPlayersInRadius((ushort)AggroRange, true))
					{
						if (!PlayersSeen.Contains(player))
						{
							Body.FireAmbientSentence(GameNPC.eAmbientTrigger.seeing, player as GameLiving);
							PlayersSeen.Add(player);
						}
						currentPlayersSeen.Add(player);
					}
					
					for (int i=0; i<PlayersSeen.Count; i++)
					{
						if (!currentPlayersSeen.Contains(PlayersSeen[i])) PlayersSeen.RemoveAt(i);
					}
					
				}
				
				//If we have an aggrolevel above 0, we check for players and npcs in the area to attack
				if (!Body.AttackState && AggroLevel > 0)
				{
					CheckPlayerAggro();
					CheckNPCAggro();
				}

				if (HasAggro)
				{
					Body.FireAmbientSentence(GameNPC.eAmbientTrigger.fighting, Body.TargetObject as GameLiving);
					AttackMostWanted();
					return;
				}
				else
				{
					if (Body.AttackState)
						Body.StopAttack();

					Body.TargetObject = null;
				}
			}*/
        }

        public bool CheckForProximityAggro = true;

        public virtual bool HasAggressionTable()
        {
            if (AggroRange > 0)
            {
                var currentPlayersSeen = new List<GamePlayer>();
                foreach (GamePlayer player in Body.GetPlayersInRadius((ushort)AggroRange, true))
                {
                    if (!PlayersSeen.Contains(player))
                    {
                        Body.FireAmbientSentence(GameNPC.eAmbientTrigger.seeing, player as GameLiving);
                        PlayersSeen.Add(player);
                    }
                    currentPlayersSeen.Add(player);
                }

                for (int i = 0; i < PlayersSeen.Count; i++)
                {
                    if (!currentPlayersSeen.Contains(PlayersSeen[i])) PlayersSeen.RemoveAt(i);
                }

            }

            //If we have an aggrolevel above 0, we check for players and npcs in the area to attack
            if (AggroLevel > 0)
            {
                CheckPlayerAggro();
                CheckNPCAggro();
            }

            return HasAggro;
        }


        public virtual bool IsBeyondTetherRange()
        {
            if (Body.MaxDistance != 0)
            {
                int distance = Body.GetDistanceTo(Body.SpawnPoint);
                int maxdistance = Body.MaxDistance > 0 ? Body.MaxDistance : -Body.MaxDistance * AggroRange / 100;
                if (maxdistance > 0 && distance > maxdistance) { return true; }
                else { return false; }
            }
            else { return false; }

        }

        public virtual bool HasPatrolPath()
        {
            if (Body.MaxSpeedBase > 0 && Body.CurrentSpellHandler == null && !Body.IsMoving
                && !Body.attackComponent.AttackState && !Body.InCombat && !Body.IsMovingOnPath
                && Body.PathID != null && Body.PathID != "" && Body.PathID != "NULL")
            {
                return true;
            } else { return false; }
        }

        /// <summary>
        /// Check for aggro against close NPCs
        /// </summary>
        public virtual void CheckNPCAggro()
        {
            if (Body.attackComponent.AttackState)
                return;

            if (Body.CurrentRegion == null)
                return;

            foreach (GameNPC npc in Body.GetNPCsInRadius((ushort) AggroRange,
                         Body.CurrentRegion.IsDungeon ? false : true))
            {
                if (!GameServer.ServerRules.IsAllowedToAttack(Body, npc, true)) continue;
                if (m_aggroTable.ContainsKey(npc))
                    continue; // add only new NPCs
                if (!npc.IsAlive || npc.ObjectState != GameObject.eObjectState.Active)
                    continue;
                if (npc is GameTaxi || npc is GameTrainingDummy)
                    continue; //do not attack horses

                // if (Body.Faction != null)
                // {
                //     var aggrolevel = CalculateAggroLevelToTarget(npc);
                //         if (aggrolevel < 75)
                //             return;
                // }

                if (npc.Brain is IControlledBrain && (npc.Brain as IControlledBrain).GetPlayerOwner() != null)
                {
                    GamePlayer factionChecker = (npc.Brain as IControlledBrain).GetPlayerOwner();
                    int aggrolevel = 0;

                    // [Tyriada] Refonte pour un code plus lisible pour les factions
                    if (Body.Faction == null)
                    {
                        aggrolevel = AggroLevel;
                    }
                    else
                    {
                        aggrolevel = Body.Faction.GetAggroToFaction(factionChecker);
                    }

                    //Not Hostile
                    if (aggrolevel <= 51)
                        return;

                    // Les mobs auront � pr�sent r�ellement un %age de chance d'attaquer
                    if (!Util.Chance(aggrolevel))
                    {
                        return;
                    }
                }

                // if (CalculateAggroLevelToTarget(npc) > 0)
                // {
                //     if (npc.Brain is ControlledNpcBrain) // This is a pet or charmed creature, checkLOS
                //         AddToAggroList(npc, (npc.Level + 1) << 1, true);
                //     else
                //         AddToAggroList(npc, (npc.Level + 1) << 1);
                // }
                if (CalculateAggroLevelToTarget(npc) > 51)
                {
                    if (DOL.GS.ServerProperties.Properties.ALWAYS_CHECK_LOS)
                    {
                        long lastTick = Body.TempProperties.getProperty<long>(LAST_LOS_TARGET_PROPERTY);
                        lock (LOS_LOCK)
                        {
                            int count = Body.TempProperties.getProperty<int>(NUM_LOS_CHECKS_INPROGRESS, 0);

                            if (count > 5)
                            {

                                // Now do a safety check.  If it's been a while since we sent any check we should clear count
                                if (lastTick == 0 || GameLoop.GameLoopTime - lastTick >
                                    GS.ServerProperties.Properties.LOS_PLAYER_CHECK_FREQUENCY * 1000)
                                {
                                    Body.TempProperties.setProperty(NUM_LOS_CHECKS_INPROGRESS, 0);
                                }

                                continue;
                            }

                            count++;
                            Body.TempProperties.setProperty(NUM_LOS_CHECKS_INPROGRESS, count);

                            Body.TempProperties.setProperty(LAST_LOS_TARGET_PROPERTY, npc);
                            Body.TempProperties.setProperty(LAST_LOS_TICK_PROPERTY, GameLoop.GameLoopTime);
                            m_targetLOSObject = npc;

                        }

                        GamePlayer losChecker = LosChecker(Body, npc);
                        if (losChecker == null)
                        {
                            //log.Info("Pas de checker, on abandonne.");
                        }
                        else
                        {
                            CheckLOS(losChecker, npc);
                            TempCheckLOS(losChecker, npc, (npc.Level + 1) << 1, true);
                            losChecker.Out.SendCheckLOS(Body, npc, new CheckLOSResponse(BeforeAddToAggro_CheckLOS));
                        }
                    }
                    else
                    {
                        //log.Info("Ajout sans LOS");
                        AddToAggroList(npc, 1, true);
                        //log.Info("Add 3 " + npc.Name);
                    }

                }
            }
        }

        private GamePlayer LosChecker(GameLiving actionSource, GameObject actionTarget)
        {
            if (actionSource == null || actionTarget == null)
                return null;

            if (actionSource is GamePlayer)
                return actionSource as GamePlayer;
            else
            {
                if (actionSource is GameNPC &&
                    (actionSource as GameNPC).Brain is IControlledBrain &&
                    ((actionSource as GameNPC).Brain as IControlledBrain).GetPlayerOwner() != null &&
                    ((actionSource as GameNPC).Brain as IControlledBrain).GetPlayerOwner().ObjectState == GamePlayer.eObjectState.Active)
                    return ((actionSource as GameNPC).Brain as IControlledBrain).GetPlayerOwner();

                if (actionTarget is GamePlayer)
                    return actionTarget as GamePlayer;
                else
                {
                    if (actionTarget is GameNPC &&
                        (actionTarget as GameNPC).Brain is IControlledBrain &&
                        ((actionTarget as GameNPC).Brain as IControlledBrain).GetPlayerOwner() != null &&
                        ((actionTarget as GameNPC).Brain as IControlledBrain).GetPlayerOwner().ObjectState == GamePlayer.eObjectState.Active)
                        return ((actionTarget as GameNPC).Brain as IControlledBrain).GetPlayerOwner();
                }
            }
            foreach (GamePlayer pl in actionSource.GetPlayersInRadius(WorldMgr.VISIBILITY_DISTANCE))
            {
                if (pl != null && pl.ObjectState == GameLiving.eObjectState.Active)
                    return pl;
            }
            return null;
        }
        
        private void CheckLOS(GamePlayer CheckLOSPlayer, GameObject actionTarget)
        {
            if (CheckLOSPlayer == null)
                return;
            Body.TempProperties.setProperty(LAST_LOS_TARGET_PROPERTY, actionTarget);
            Body.TempProperties.setProperty(LAST_LOS_TICK_PROPERTY, GameLoop.GameLoopTime);
        }
        
        private void TempCheckLOS(GamePlayer CheckLOSPlayer, GameLiving Cible, int AggroAmount, bool natural)
        {
            if (CheckLOSPlayer == null || Cible == null || AggroAmount == 0)
                return;

            CheckLOSPlayer.TempProperties.setProperty("CHECKLOS_" + ((ushort)Body.ObjectID).ToString() + "_" + ((ushort)Cible.ObjectID).ToString() + "_living", Cible);
            CheckLOSPlayer.TempProperties.setProperty("CHECKLOS_" + ((ushort)Body.ObjectID).ToString() + "_" + ((ushort)Cible.ObjectID).ToString() + "_aggroamount", AggroAmount);
            CheckLOSPlayer.TempProperties.setProperty("CHECKLOS_" + ((ushort)Body.ObjectID).ToString() + "_" + ((ushort)Cible.ObjectID).ToString() + "_natural", natural);
        }
        
        protected void BeforeAddToAggro_CheckLOS(GamePlayer player, ushort response, ushort targetOID)
        {
            GameLiving living = player.TempProperties.getProperty<GameLiving>("CHECKLOS_" + ((ushort)Body.ObjectID).ToString() + "_" + targetOID.ToString() + "_living", null);
            int aggroamount = player.TempProperties.getProperty<int>("CHECKLOS_" + ((ushort)Body.ObjectID).ToString() + "_" + targetOID.ToString() + "_aggroamount", 0);
            bool natural = player.TempProperties.getProperty<bool>("CHECKLOS_" + ((ushort)Body.ObjectID).ToString() + "_" + targetOID.ToString() + "_natural", true);
            
            lock (LOS_LOCK)
            {
                int count = Body.TempProperties.getProperty<int>(NUM_LOS_CHECKS_INPROGRESS, 0);
                count--;
                Body.TempProperties.setProperty(NUM_LOS_CHECKS_INPROGRESS, Math.Max(0, count));
            }

            var realResponse = response & 0x100;
            if ((realResponse) == 0x100)
            {
                if (living != null)
                {
                    log.Info("Check LOS Ok  living : " + living.Name + " |  " + aggroamount.ToString() + " | " + natural.ToString());
                    AddToAggroList(living, aggroamount, natural);
                    log.Info("Add 1 " + living.Name);
                }
                else
                    log.Info($"Check LOS error");
            }
            else
            {
                if (living != null)
                {
                    if (Body is TurretPet)
                    {
                        if (GetAggroAmountForLiving(living) > 0)
                        {
                            RemoveFromAggroList(living);
                        }
                        Body.TargetObject = null;
                        log.Info("Check LOS RATE Turret living : " + living.Name + "");
                    }
                }
                log.Info("Different los response");
            }
        }

        /// <summary>
        /// Check for aggro against players
        /// </summary>
        public virtual void CheckPlayerAggro()
        {
            CheckPlayerAggro(true);
        }

        /// <summary>
        /// Check for aggro against players
        /// </summary>
        public virtual void CheckPlayerAggro(bool useLOS)
        {
            //Check if we are already attacking, return if yes
            if (Body.attackComponent.AttackState)
                return;

            if (!CheckForProximityAggro || (Body == null || Body.CurrentZone == null))
            {
                return;
            }

            foreach (GamePlayer player in Body.GetPlayersInRadius((ushort)AggroRange, false))
            {
                if (!GameServer.ServerRules.IsAllowedToAttack(Body, player, true)) continue;
                // Don't aggro on immune players.

                if (player.EffectList.GetOfType<NecromancerShadeEffect>() != null)
                    continue;

                // if (Body.CurrentZone.IsDungeon)
                // {
                //     useLOS = true;
                // }
                //
                // if (useLOS && player != null)
                // {
                //     player.Out.SendCheckLOS(Body, player, new CheckLOSResponse(CheckAggroLOS));
                // }


<<<<<<< HEAD
=======
                if (useLOS && !AggroLOS)
                {
                    player.Out.SendCheckLOS(Body, player, new CheckLOSResponse(CheckAggroLOS));
                }
>>>>>>> a65240d0

                if (m_aggroTable.ContainsKey(player))
                    continue; // add only new players
                if (!player.IsAlive || player.ObjectState != GameObject.eObjectState.Active || player.IsStealthed)
                    continue;
                if (player.Steed != null)
                    continue; //do not attack players on steed
                
                int aggrolevel = 0;

                // if (Body.Faction != null)
                // {
                //     aggrolevel = Body.Faction.GetAggroToFaction(player);
                //     if (aggrolevel < 75)
                //         return;
                // }
                
                if (Body.Faction == null)
                {
                    aggrolevel = AggroLevel;
                }
                else
                {
                    aggrolevel = Body.Faction.GetAggroToFaction(player);
                }
                //
                // if (aggrolevel <= 0 && AggroLevel <= 0)
                //     return;
                
                if (aggrolevel <= 51)
                    return;

                // if (CalculateAggroLevelToTarget(player) > 0)
                // {
                //     if (useLOS && !AggroLOS) return;
                //     AddToAggroList(player, 1, true);
                // }
                
                if (!Util.Chance(aggrolevel))
                    return;

                if (player.Steed != null && (player.Steed is GameTaxi || player.Steed is GameTaxiBoat))
                    continue; //do not attack players on steed

<<<<<<< HEAD
                if (CalculateAggroLevelToTarget(player) > 51)
                {
                    if (GS.ServerProperties.Properties.ALWAYS_CHECK_LOS)
                    {
                        long lastTick = Body.TempProperties.getProperty<long>(LAST_LOS_TARGET_PROPERTY);
                        lock (LOS_LOCK)
                        {
                            int count = Body.TempProperties.getProperty<int>(NUM_LOS_CHECKS_INPROGRESS, 0);

                            if (count > 5)
                            {

                                // Now do a safety check.  If it's been a while since we sent any check we should clear count
                                if (lastTick == 0 || GameLoop.GameLoopTime - lastTick > GS.ServerProperties.Properties.LOS_PLAYER_CHECK_FREQUENCY * 1000)
                                {
                                    Body.TempProperties.setProperty(NUM_LOS_CHECKS_INPROGRESS, 0);
                                }

                                continue;
                            }

                            count++;
                            Body.TempProperties.setProperty(NUM_LOS_CHECKS_INPROGRESS, count);

                            Body.TempProperties.setProperty(LAST_LOS_TARGET_PROPERTY, player);
                            Body.TempProperties.setProperty(LAST_LOS_TICK_PROPERTY, GameLoop.GameLoopTime);
                            m_targetLOSObject = player;

                        }
                        GamePlayer losChecker = LosChecker(Body, player); // devrait renvoyer "player"
                        if (losChecker != null)
                        {
                            TempCheckLOS(losChecker, player, 1, true);
                            losChecker.Out.SendCheckLOS(Body, player, new CheckLOSResponse(BeforeAddToAggro_CheckLOS));
                        }
                    }
                    else
                    {
                        //log.Info("Ajout sans LOS 2");
                        AddToAggroList(player, 1, true);
                        //log.Info("Add 2 " + player.Name);
                    }
=======
                var aggroleveltotarget = CalculateAggroLevelToTarget(player);
                if (aggroleveltotarget > 0)
                {
                    if (useLOS && !AggroLOS) return;
                    AddToAggroList(player, 1, useLOS);
>>>>>>> a65240d0
                }
            }
        }

        /// <summary>
        /// The interval for thinking, min 1.5 seconds
        /// 10 seconds for 0 aggro mobs
        /// </summary>
        public override int ThinkInterval {
            get { return Math.Max(500, 1500 - (AggroLevel/10) * 100); }
        }

        /// <summary>
        /// If this brain is part of a formation, it edits it's values accordingly.
        /// </summary>
        /// <param name="x">The x-coordinate to refer to and change</param>
        /// <param name="y">The x-coordinate to refer to and change</param>
        /// <param name="z">The x-coordinate to refer to and change</param>
        public virtual bool CheckFormation(ref int x, ref int y, ref int z)
        {
            return false;
        }

        /// <summary>
        /// Checks the Abilities
        /// </summary>
        public virtual void CheckAbilities()
        {
            //See CNPC
        }

        #endregion

        #region Aggro

        /// <summary>
        /// Max Aggro range in that this npc searches for enemies
        /// </summary>
        protected int m_aggroMaxRange;
        /// <summary>
        /// Aggressive Level of this npc
        /// </summary>
        protected int m_aggroLevel;
        /// <summary>
        /// List of livings that this npc has aggro on, living => aggroamount
        /// </summary>
        protected readonly Dictionary<GameLiving, long> m_aggroTable = new Dictionary<GameLiving, long>();

        /// <summary>
        /// The aggression table for this mob
        /// </summary>
        public Dictionary<GameLiving, long> AggroTable {
            get { return m_aggroTable; }
        }

        /// <summary>
        /// Aggressive Level in % 0..100, 0 means not Aggressive
        /// </summary>
        public virtual int AggroLevel {
            get { return m_aggroLevel; }
            set { m_aggroLevel = value; }
        }

        /// <summary>
        /// Range in that this npc aggros
        /// </summary>
        public virtual int AggroRange {
            get { return m_aggroMaxRange; }
            set { m_aggroMaxRange = value; }
        }

        /// <summary>
        /// Checks whether living has someone on its aggrolist
        /// </summary>
        public virtual bool HasAggro {
            get {
                bool hasAggro = false;
                lock ((m_aggroTable as ICollection).SyncRoot)
                {
                    hasAggro = (m_aggroTable.Count > 0);
                }
                return hasAggro;
            }
        }

        /// <summary>
        /// Add aggro table of this brain to that of another living.
        /// </summary>
        /// <param name="brain">The target brain.</param>
        public void AddAggroListTo(StandardMobBrain brain)
        {
            // TODO: This should actually be the other way round, but access
            // to m_aggroTable is restricted and needs to be threadsafe.

            // do not modify aggro list if dead
            if (!brain.Body.IsAlive) return;

            lock ((m_aggroTable as ICollection).SyncRoot)
            {
                Dictionary<GameLiving, long>.Enumerator dictEnum = m_aggroTable.GetEnumerator();
                while (dictEnum.MoveNext())
                    brain.AddToAggroList(dictEnum.Current.Key, Body.MaxHealth);
            }
        }

        // LOS Check on natural aggro (aggrorange & aggrolevel)
        // This part is here due to los check constraints;
        // Otherwise, it should be in CheckPlayerAggro() method.
        private bool m_AggroLOS;
        public virtual bool AggroLOS {
            get { return m_AggroLOS; }
            set { m_AggroLOS = value; }
        }
        protected void CheckAggroLOS(GamePlayer player, ushort response, ushort targetOID)
        {
            var realResponse = response & 0x100;
            if (realResponse == 0x100)
            {
                // Console.WriteLine($"{targetOID} LOS check for {player.Name} success");
                AggroLOS = true;
            }
            else
            {
                // Console.WriteLine($"{targetOID} LOS check for {player.Name} failed");
                AggroLOS = false;
            }
                
        }

        /// <summary>
        /// Add living to the aggrolist
        /// aggroamount can be negative to lower amount of aggro
        /// </summary>
        /// <param name="living"></param>
        /// <param name="aggroamount"></param>
        public virtual void AddToAggroList(GameLiving living, int aggroamount)
        {
            AddToAggroList(living, aggroamount, false);
        }

        /// <summary>
        /// Add living to the aggrolist
        /// aggroamount can be negative to lower amount of aggro
        /// </summary>
        /// <param name="living"></param>
        /// <param name="aggroamount"></param>
        /// <param name="CheckLOS"></param>
        public virtual void AddToAggroList(GameLiving living, int aggroamount, bool CheckLOS)
        {
            if (m_body.IsConfused) return;

            // tolakram - duration spell effects will attempt to add to aggro after npc is dead
            if (!m_body.IsAlive) return;

            if (living == null) return;

            // Check LOS (walls, pits, etc...) before  attacking, player + pet
            // Be sure the aggrocheck is triggered by the brain on Think() method
            // if (DOL.GS.ServerProperties.Properties.ALWAYS_CHECK_LOS && CheckLOS || ((Body is GameKeepGuard guard && !guard.IsPortalKeepGuard) && CheckLOS))
            // {
            //     GamePlayer thisLiving = null;
            //     if (living is GamePlayer)
            //         thisLiving = (GamePlayer)living;
            //     else if (living is GameNPC && (living as GameNPC).Brain is IControlledBrain)
            //         thisLiving = ((living as GameNPC).Brain as IControlledBrain).GetPlayerOwner();
            //
            //     if (thisLiving != null)
            //     {
            //         thisLiving.Out.SendCheckLOS(Body, living, new CheckLOSResponse(CheckAggroLOS));
            //         if (!AggroLOS) return;
            //     }
            // }

            BringFriends(living);

            //Handle trigger to say sentance on first aggro.
            if (m_aggroTable.Count < 1)
            {
                Body.FireAmbientSentence(GameNPC.eAmbientTrigger.aggroing, living);
            }

            // only protect if gameplayer and aggroamout > 0
            if (living is GamePlayer && aggroamount > 0)
            {
                GamePlayer player = (GamePlayer)living;

                if (player.Group != null)
                { // player is in group, add whole group to aggro list
                    lock ((m_aggroTable as ICollection).SyncRoot)
                    {
                        foreach (GamePlayer p in player.Group.GetPlayersInTheGroup())
                        {
                            if (!p.IsStealthed)
                            {
                                if (!m_aggroTable.ContainsKey(p))
                                {
                                    m_aggroTable[p] = 1;//1L // add the missing group member on aggro table
                                }
                            }
                        }
                    }
                }

                //ProtectEffect protect = (ProtectEffect) player.EffectList.GetOfType(typeof(ProtectEffect));
                foreach (ProtectECSGameEffect protect in player.effectListComponent.GetAbilityEffects().Where(e => e.EffectType == eEffect.Protect))
                {
                    // if no aggro left => break
                    if (aggroamount <= 0) break;

                    //if (protect==null) continue;
                    if (protect.ProtectTarget != living) continue;
                    if (protect.ProtectSource.IsStunned) continue;
                    if (protect.ProtectSource.IsMezzed) continue;
                    if (protect.ProtectSource.IsSitting) continue;
                    if (protect.ProtectSource.ObjectState != GameObject.eObjectState.Active) continue;
                    if (!protect.ProtectSource.IsAlive) continue;
                    if (!protect.ProtectSource.InCombat) continue;

                    if (!living.IsWithinRadius(protect.ProtectSource, ProtectAbilityHandler.PROTECT_DISTANCE))
                        continue;
                    // P I: prevents 10% of aggro amount
                    // P II: prevents 20% of aggro amount
                    // P III: prevents 30% of aggro amount
                    // guessed percentages, should never be higher than or equal to 50%
                    int abilityLevel = protect.ProtectSource.GetAbilityLevel(Abilities.Protect);
                    int protectAmount = (int)((abilityLevel * 0.10) * aggroamount);

                    if (protectAmount > 0)
                    {
                        aggroamount -= protectAmount;
                        protect.ProtectSource.Out.SendMessage(LanguageMgr.GetTranslation(protect.ProtectSource.Client.Account.Language, "AI.Brain.StandardMobBrain.YouProtDist", player.GetName(0, false),
                                                                                         Body.GetName(0, false, protect.ProtectSource.Client.Account.Language, Body)), eChatType.CT_System, eChatLoc.CL_SystemWindow);
                        //player.Out.SendMessage("You are protected by " + protect.ProtectSource.GetName(0, false) + " from " + Body.GetName(0, false) + ".", eChatType.CT_System, eChatLoc.CL_SystemWindow);

                        lock ((m_aggroTable as ICollection).SyncRoot)
                        {
                            if (m_aggroTable.ContainsKey(protect.ProtectSource))
                                m_aggroTable[protect.ProtectSource] += protectAmount;
                            else
                                m_aggroTable[protect.ProtectSource] = protectAmount;
                        }
                    }
                }
            }

            lock ((m_aggroTable as ICollection).SyncRoot)
            {
                if (m_aggroTable.ContainsKey(living))
                {
                    long amount = m_aggroTable[living];
                    amount += aggroamount;

                    // can't be removed this way, set to minimum
                    if (amount <= 0)
                        amount = 1; //1L;

                    m_aggroTable[living] = amount;
                }
                else
                {
                    if (aggroamount > 0)
                    {
                        m_aggroTable[living] = aggroamount;
                    }
                    else
                    {
                        m_aggroTable[living] = 1; //1L;
                    }
                }
            }
        }

        public void PrintAggroTable()
        {
            StringBuilder sb = new StringBuilder();
            foreach (GameLiving gl in m_aggroTable.Keys)
            {
                sb.AppendLine("Living: " + gl.Name + ", aggro: " + m_aggroTable[gl].ToString());
            }
            Console.WriteLine(sb.ToString());
        }

        /// <summary>
        /// Get current amount of aggro on aggrotable
        /// </summary>
        /// <param name="living"></param>
        /// <returns></returns>
        public virtual long GetAggroAmountForLiving(GameLiving living)
        {
            lock ((m_aggroTable as ICollection).SyncRoot)
            {
                if (m_aggroTable.ContainsKey(living))
                {
                    return m_aggroTable[living];
                }
                return 0;
            }
        }

        /// <summary>
        /// Remove one living from aggro list
        /// </summary>
        /// <param name="living"></param>
        public virtual void RemoveFromAggroList(GameLiving living)
        {
            lock ((m_aggroTable as ICollection).SyncRoot)
            {
                m_aggroTable.Remove(living);
            }
        }

        /// <summary>
        /// Remove all livings from the aggrolist
        /// </summary>
        public virtual void ClearAggroList()
        {
            CanBAF = true; // Mobs that drop out of combat can BAF again

            lock ((m_aggroTable as ICollection).SyncRoot)
            {
                m_aggroTable.Clear();
                Body.TempProperties.removeProperty(Body.attackComponent.Attackers);
            }
        }

        /// <summary>
        /// Makes a copy of current aggro list
        /// </summary>
        /// <returns></returns>
        public virtual Dictionary<GameLiving, long> CloneAggroList()
        {
            lock ((m_aggroTable as ICollection).SyncRoot)
            {
                return new Dictionary<GameLiving, long>(m_aggroTable);
            }
        }

        /// <summary>
        /// Selects and attacks the next target or does nothing
        /// </summary>
        public virtual void AttackMostWanted()
        {
            if (!IsActive)
                return;

            if (ECS.Debug.Diagnostics.AggroDebugEnabled)
            {
                PrintAggroTable();
            }

            Body.TargetObject = CalculateNextAttackTarget();

            if (Body.TargetObject != null)
            {
                if (!CheckSpells(eCheckSpellType.Offensive))
                {
                    Body.StartAttack(Body.TargetObject);
                }
            }
        }

        /// <summary>
        /// Returns the best target to attack
        /// </summary>
        /// <returns>the best target</returns>
        protected virtual GameLiving CalculateNextAttackTarget()
        {
            GameLiving maxAggroObject = null;
            lock ((m_aggroTable as ICollection).SyncRoot)
            {
                double maxAggro = 0;
                Dictionary<GameLiving, long>.Enumerator aggros = m_aggroTable.GetEnumerator();
                List<GameLiving> removable = new List<GameLiving>();
                while (aggros.MoveNext())
                {
                    GameLiving living = aggros.Current.Key;
                    if(living == null)
                        continue;

                    // check to make sure this target is still valid
                    if (living.IsAlive == false ||
                        living.ObjectState != GameObject.eObjectState.Active ||
                        living.IsStealthed ||
                        Body.GetDistanceTo(living, 0) > MAX_AGGRO_LIST_DISTANCE ||
                        GameServer.ServerRules.IsAllowedToAttack(Body, living, true) == false)
                    {
                        removable.Add(living);
                        continue;
                    }

                    // Don't bother about necro shade, can't attack it anyway.
                    if (living.EffectList.GetOfType<NecromancerShadeEffect>() != null)
                        continue;

                    long amount = aggros.Current.Value;

                    if (living.IsAlive
                        && amount > maxAggro
                        && living.CurrentRegion == Body.CurrentRegion
                        && living.ObjectState == GameObject.eObjectState.Active)
                    {
                        int distance = Body.GetDistanceTo(living);
                        // int maxAggroDistance = (this is IControlledBrain) ? MAX_PET_AGGRO_DISTANCE : MAX_AGGRO_DISTANCE;
                        int maxAggroDistance = MAX_AGGRO_DISTANCE;
                        if (distance <= maxAggroDistance)
                        {
                            double aggro = amount * Math.Min(500.0 / distance, 1);
                            if (aggro > maxAggro)
                            {
                                maxAggroObject = living;
                                maxAggro = aggro;
                            }
                        }
                    }
                }

                foreach (GameLiving l in removable)
                {
                    RemoveFromAggroList(l);
                    Body.attackComponent.RemoveAttacker(l);
                }

                if (maxAggroObject == null)
                {
                    m_aggroTable.Clear();
                }
            }

            

            return maxAggroObject;
        }

        /// <summary>
        /// calculate the aggro of this npc against another living
        /// </summary>
        /// <param name="target"></param>
        /// <returns></returns>
        public virtual int CalculateAggroLevelToTarget(GameLiving target)
        {
            // // Withdraw if can't attack.
            // if (GameServer.ServerRules.IsAllowedToAttack(Body, target, true) == false)
            //     return 0;
            //
            // // Get owner if target is pet or subpet
            // GameLiving realTarget = target;
            // if (target is GamePet pet && (pet.Owner is GamePlayer || pet.Owner is GamePet))
            // {
            //     if (pet.Owner is GamePet mainpet && mainpet.Owner is GamePlayer)
            //         realTarget = mainpet.Owner;
            //     else
            //         realTarget = pet.Owner;
            // }
            //
            // // only attack if green+ to target
            // if (realTarget.IsObjectGreyCon(Body))
            //     return 0;
            //
            // // If this npc have Faction return the AggroAmount to Player
            // if (Body.Faction != null)
            // {
            //     if (realTarget is GamePlayer)
            //     {
            //         return Math.Min(100, Body.Faction.GetAggroToFaction((GamePlayer)realTarget));
            //     }
            //     else if (realTarget is GameNPC && Body.Faction.EnemyFactions.Contains(((GameNPC)realTarget).Faction))
            //     {
            //         return 100;
            //     }
            // }
            //
            // //we put this here to prevent aggroing non-factions npcs
            // if (Body.Realm == eRealm.None && realTarget is GameNPC)
            //     return 0;
            //
            // return Math.Min(100, AggroLevel);
            
            if (GameServer.ServerRules.IsAllowedToAttack(Body, target, true) == false)
                return 0;

            // related to the pet owner if applicable
            if (target is GameNPC)
            {
                IControlledBrain brain = ((GameNPC)target).Brain as IControlledBrain;
                if (brain != null)
                {
                    GameLiving thisLiving = (((GameNPC)target).Brain as IControlledBrain).GetLivingOwner();
                    if (thisLiving != null)
                    {
                        if (thisLiving.IsObjectGreyCon(Body))
                            return 0;
                    }
                }
            }

            if (target.IsObjectGreyCon(Body)) return 0;     // only attack if green+ to target

            if (Body.Faction != null)
            {
                if (target is GamePlayer)
                {
                    GamePlayer player = (GamePlayer)target;
                    AggroLevel = Body.Faction.GetAggroToFaction(player);
                }
                else if (target is GameNPC)
                {
                    GameNPC npc = (GameNPC)target;

                    if (npc.Faction != null)
                    {
                        if (npc.Brain is IControlledBrain && (npc.Brain as IControlledBrain).GetPlayerOwner() != null)
                        {
                            GamePlayer factionChecker = (npc.Brain as IControlledBrain).GetPlayerOwner();
                            AggroLevel = Body.Faction.GetAggroToFaction(factionChecker);
                        }
                        else
                        {
                            if (Body.Faction.EnemyFactions.Contains(npc.Faction))
                                AggroLevel = 100;
                        }
                    }
                }
            }
            if (AggroLevel >= 100) return 100;
            return AggroLevel;
        }

        /// <summary>
        /// Receives all messages of the body
        /// </summary>
        /// <param name="e">The event received</param>
        /// <param name="sender">The event sender</param>
        /// <param name="args">The event arguments</param>
        public override void Notify(DOLEvent e, object sender, EventArgs args)
        {
            base.Notify(e, sender, args);
            
            // if (!IsActive) return;
            //
            // if (sender == Body)
            // {
            //     if (e == GameObjectEvent.TakeDamage)
            //     {
            //         TakeDamageEventArgs eArgs = args as TakeDamageEventArgs;
            //         if (eArgs == null || eArgs.DamageSource is GameLiving == false) return;
            //
            //         int aggro = eArgs.DamageAmount + eArgs.CriticalAmount;
            //         if (eArgs.DamageSource is GameNPC)
            //         {
            //             // owner gets 25% of aggro
            //             IControlledBrain brain = ((GameNPC)eArgs.DamageSource).Brain as IControlledBrain;
            //             if (brain != null)
            //             {
            //                 AddToAggroList(brain.Owner, (int)Math.Max(1, aggro * 0.25));
            //                 aggro = (int)Math.Max(1, aggro * 0.75);
            //             }
            //         }
            //         AddToAggroList((GameLiving)eArgs.DamageSource, aggro);
            //         return;
            //     }
            //     else if (e == GameLivingEvent.AttackedByEnemy)
            //     {
            //         //AttackedByEnemyEventArgs eArgs = args as AttackedByEnemyEventArgs;
            //        // if (eArgs == null) return;
            //         //OnAttackedByEnemy(eArgs.AttackData);
            //         return;
            //     }
            //     /*
            //     else if (e == GameLivingEvent.Dying)
            //     {
            //         // clean aggro table
            //         ClearAggroList();
            //         return;
            //     }
            //     */
            //     else if (e == GameNPCEvent.FollowLostTarget) // this means we lost the target
            //     {
            //         FollowLostTargetEventArgs eArgs = args as FollowLostTargetEventArgs;
            //         if (eArgs == null) return;
            //         OnFollowLostTarget(eArgs.LostTarget);
            //         return;
            //     }
            //     else if (e == GameLivingEvent.CastFailed)
            //     {
            //         CastFailedEventArgs realArgs = args as CastFailedEventArgs;
            //         if (realArgs == null || realArgs.Reason == CastFailedEventArgs.Reasons.AlreadyCasting || realArgs.Reason == CastFailedEventArgs.Reasons.CrowdControlled)
            //             return;
            //         Body.StartAttack(Body.TargetObject);
            //     }
            // }
            //
            // if (e == GameLivingEvent.EnemyHealed)
            // {
            //     EnemyHealedEventArgs eArgs = args as EnemyHealedEventArgs;
            //     if (eArgs != null && eArgs.HealSource is GameLiving)
            //     {
            //         // first check to see if the healer is in our aggrolist so we don't go attacking anyone who heals
            //         if (m_aggroTable.ContainsKey(eArgs.HealSource as GameLiving))
            //         {
            //             if (eArgs.HealSource is GamePlayer || (eArgs.HealSource is GameNPC && (((GameNPC)eArgs.HealSource).Flags & GameNPC.eFlags.PEACE) == 0))
            //             {
            //                 AddToAggroList((GameLiving)eArgs.HealSource, eArgs.HealAmount);
            //             }
            //         }
            //     }
            //     return;
            // }
            // else if (e == GameLivingEvent.EnemyKilled)
            // {
            //     EnemyKilledEventArgs eArgs = args as EnemyKilledEventArgs;
            //     if (eArgs != null)
            //     {
            //         // transfer all controlled target aggro to the owner
            //         if (eArgs.Target is GameNPC)
            //         {
            //             IControlledBrain controlled = ((GameNPC)eArgs.Target).Brain as IControlledBrain;
            //             if (controlled != null)
            //             {
            //                 long contrAggro = GetAggroAmountForLiving(controlled.Body);
            //                 AddToAggroList(controlled.Owner, (int)contrAggro);
            //             }
            //         }
            //
            //         Body.attackComponent.Attackers.Remove(eArgs.Target);
            //         Body.TargetObject = null;
            //         //AttackMostWanted();
            //     }
            //     return;
            // }

        }
        

        /// <summary>
        /// Lost follow target event
        /// </summary>
        /// <param name="target"></param>
        protected virtual void OnFollowLostTarget(GameObject target)
        {
            AttackMostWanted();
            if (!Body.attackComponent.AttackState)
                Body.WalkToSpawn();
        }

        /// <summary>
        /// Attacked by enemy event
        /// </summary>
        /// <param name="ad"></param>
        public virtual void OnAttackedByEnemy(AttackData ad)
        {
            if (FSM.GetCurrentState() == FSM.GetState(eFSMStateType.PASSIVE)) { return; }
    
           
            if (!Body.attackComponent.AttackState
                && Body.IsAlive
                && Body.ObjectState == GameObject.eObjectState.Active)
            {
                if (ad.AttackResult == eAttackResult.Missed)
                {
                    AddToAggroList(ad.Attacker, 1);
                }
                else
                {
                    AddToAggroList(ad.Attacker, ad.Damage + ad.CriticalDamage);
                }

                if (FSM.GetCurrentState() != FSM.GetState(eFSMStateType.AGGRO))
                {
                    if (this is CommanderBrain cBrain)
                    {
                        cBrain.Attack(ad.Attacker);
                    }
                    FSM.SetCurrentState(eFSMStateType.AGGRO);
                    FSM.Think();
                }

                //Body.StartAttack(ad.Attacker);
            }
        }

        #endregion

        #region Bring a Friend
        /// <summary>
        /// Initial range to try to get BAFs from.
        /// May be overloaded for specific brain types, ie. dragons or keep guards
        /// </summary>
        protected virtual ushort BAFInitialRange {
            get { return 250; }
        }

        /// <summary>
        /// Max range to try to get BAFs from.
        /// May be overloaded for specific brain types, ie.dragons or keep guards
        /// </summary>
        protected virtual ushort BAFMaxRange {
            get { return 2000; }
        }

        /// <summary>
        /// Max range to try to look for nearby players.
        /// May be overloaded for specific brain types, ie.dragons or keep guards
        /// </summary>
        protected virtual ushort BAFPlayerRange {
            get { return 5000; }
        }

        /// <summary>
        /// Can the mob bring a friend?
        /// Set to false when a mob BAFs or is brought by a friend.
        /// </summary>
        public virtual bool CanBAF { get; set; } = true;

        /// <summary>
        /// Bring friends when this mob aggros
        /// </summary>
        /// <param name="attacker">Whoever triggered the BAF</param>
        protected virtual void BringFriends(GameLiving attacker)
        {
            if (!CanBAF)
                return;

            GamePlayer puller;  // player that triggered the BAF
            GameLiving actualPuller;

            // Only BAF on players and pets of players
            if (attacker is GamePlayer)
            {
                puller = (GamePlayer)attacker;
                actualPuller = puller;
            }
            else if (attacker is GamePet pet && pet.Owner is GamePlayer owner)
            {
                puller = owner;
                actualPuller = attacker;
            }
            else if (attacker is BDSubPet bdSubPet && bdSubPet.Owner is GamePet bdPet && bdPet.Owner is GamePlayer bdOwner)
            {
                puller = bdOwner;
                actualPuller = bdPet;
            }
            else
                return;

            CanBAF = false; // Mobs only BAF once per fight

            int numAttackers = 0;

            List<GamePlayer> victims = null; // Only instantiated if we're tracking potential victims

            // These are only used if we have to check for duplicates
            HashSet<String> countedVictims = null;
            HashSet<String> countedAttackers = null;

            BattleGroup bg = puller.TempProperties.getProperty<object>(BattleGroup.BATTLEGROUP_PROPERTY, null) as BattleGroup;

            // Check group first to minimize the number of HashSet.Add() calls
            if (puller.Group is Group group)
            {
                if (DOL.GS.ServerProperties.Properties.BAF_MOBS_COUNT_BG_MEMBERS && bg != null)
                    countedAttackers = new HashSet<String>(); // We have to check for duplicates when counting attackers

                if (!DOL.GS.ServerProperties.Properties.BAF_MOBS_ATTACK_PULLER)
                {
                    if (DOL.GS.ServerProperties.Properties.BAF_MOBS_ATTACK_BG_MEMBERS && bg != null)
                    {
                        // We need a large enough victims list for group and BG, and also need to check for duplicate victims
                        victims = new List<GamePlayer>(group.MemberCount + bg.PlayerCount - 1);
                        countedVictims = new HashSet<String>();
                    }
                    else
                        victims = new List<GamePlayer>(group.MemberCount);
                }

                foreach (GamePlayer player in group.GetPlayersInTheGroup())
                    if (player != null && (player.InternalID == puller.InternalID || player.IsWithinRadius(puller, BAFPlayerRange, true)))
                    {
                        numAttackers++;

                        if (countedAttackers != null)
                            countedAttackers.Add(player.InternalID);

                        if (victims != null)
                        {
                            victims.Add(player);

                            if (countedVictims != null)
                                countedVictims.Add(player.InternalID);
                        }
                    }
            } // if (puller.Group is Group group)

            // Do we have to count BG members, or add them to victims list?
            if ((bg != null) && (DOL.GS.ServerProperties.Properties.BAF_MOBS_COUNT_BG_MEMBERS
                || (DOL.GS.ServerProperties.Properties.BAF_MOBS_ATTACK_BG_MEMBERS && !DOL.GS.ServerProperties.Properties.BAF_MOBS_ATTACK_PULLER)))
            {
                if (victims == null && DOL.GS.ServerProperties.Properties.BAF_MOBS_ATTACK_BG_MEMBERS && !DOL.GS.ServerProperties.Properties.BAF_MOBS_ATTACK_PULLER)
                    // Puller isn't in a group, so we have to create the victims list for the BG
                    victims = new List<GamePlayer>(bg.PlayerCount);

                foreach (GamePlayer player in bg.GetPlayersInTheBattleGroup())
                    if (player != null && (player.InternalID == puller.InternalID || player.IsWithinRadius(puller, BAFPlayerRange, true)))
                    {
                        if (DOL.GS.ServerProperties.Properties.BAF_MOBS_COUNT_BG_MEMBERS
                            && (countedAttackers == null || !countedAttackers.Contains(player.InternalID)))
                            numAttackers++;

                        if (victims != null && (countedVictims == null || !countedVictims.Contains(player.InternalID)))
                            victims.Add(player);
                    }
            } // if ((bg != null) ...

            if (numAttackers == 0)
                // Player is alone
                numAttackers = 1;

            int percentBAF = DOL.GS.ServerProperties.Properties.BAF_INITIAL_CHANCE
                + ((numAttackers - 1) * DOL.GS.ServerProperties.Properties.BAF_ADDITIONAL_CHANCE);

            int maxAdds = percentBAF / 100; // Multiple of 100 are guaranteed BAFs

            // Calculate chance of an addition add based on the remainder
            if (Util.Chance(percentBAF % 100))
                maxAdds++;

            if (maxAdds > 0)
            {
                int numAdds = 0; // Number of mobs currently BAFed
                ushort range = BAFInitialRange; // How far away to look for friends

                // Try to bring closer friends before distant ones.
                while (numAdds < maxAdds && range <= BAFMaxRange)
                {
                    foreach (GameNPC npc in Body.GetNPCsInRadius(range))
                    {
                        if (numAdds >= maxAdds)
                            break;

                        // If it's a friend, have it attack
                        if (npc.IsFriend(Body) && npc.IsAggressive && npc.IsAvailable && npc.Brain is StandardMobBrain brain)
                        {
                            brain.CanBAF = false; // Mobs brought cannot bring friends of their own

                            GameLiving target;
                            if (victims != null && victims.Count > 0)
                                target = victims[Util.Random(0, victims.Count - 1)];
                            else
                                target = actualPuller;

                            brain.AddToAggroList(target, 1);
                            brain.AttackMostWanted();
                            numAdds++;
                        }
                    }// foreach

                    // Increase the range for finding friends to join the fight.
                    range *= 2;
                } // while
            } // if (maxAdds > 0)
        } // BringFriends()

        #endregion

        #region Spells

        public enum eCheckSpellType
        {
            Offensive,
            Defensive
        }

        /// <summary>
        /// Checks if any spells need casting
        /// </summary>
        /// <param name="type">Which type should we go through and check for?</param>
        /// <returns></returns>
        public virtual bool CheckSpells(eCheckSpellType type)
        {
            if (Body.IsCasting)
                return true;

            bool casted = false;

            if (Body != null && Body.Spells != null && Body.Spells.Count > 0)
            {
                ArrayList spell_rec = new ArrayList();
                Spell spellToCast = null;
                bool needpet = false;
                bool needheal = false;

                if (type == eCheckSpellType.Defensive)
                {
                    foreach (Spell spell in Body.Spells)
                    {
                        if (Body.GetSkillDisabledDuration(spell) > 0) continue;
                        if (spell.Target.ToLower() == "enemy" || spell.Target.ToLower() == "area" || spell.Target.ToLower() == "cone") continue;
                        // If we have no pets
                        if (Body.ControlledBrain == null)
                        {
                            if (spell.SpellType == (byte)eSpellType.Pet) continue;

                            // TODO: Need to fix this bit
                            //if (spell.SpellType.ToLower().Contains("summon"))
                            //{
                            //	spell_rec.Add(spell);
                            //	needpet = true;
                            //}
                        }
                        if (Body.ControlledBrain != null && Body.ControlledBrain.Body != null)
                        {
                            if (Util.Chance(30) && Body.ControlledBrain != null && spell.SpellType == (byte)eSpellType.Heal &&
                                Body.GetDistanceTo(Body.ControlledBrain.Body) <= spell.Range &&
                                Body.ControlledBrain.Body.HealthPercent < DOL.GS.ServerProperties.Properties.NPC_HEAL_THRESHOLD
                                && spell.Target.ToLower() != "self")
                            {
                                spell_rec.Add(spell);
                                needheal = true;
                            }
                            if (LivingHasEffect(Body.ControlledBrain.Body, spell) && (spell.Target.ToLower() != "self")) continue;
                        }
                        if (!needpet && !needheal)
                            spell_rec.Add(spell);
                    }
                    if (spell_rec.Count > 0)
                    {
                        spellToCast = (Spell)spell_rec[Util.Random((spell_rec.Count - 1))];
                        if (!Body.IsReturningToSpawnPoint)
                        {
                            if (spellToCast.Uninterruptible && CheckDefensiveSpells(spellToCast))
                                casted = true;
                            else
                                if (!Body.IsBeingInterrupted && CheckDefensiveSpells(spellToCast))
                                casted = true;
                        }
                    }
                }
                else if (type == eCheckSpellType.Offensive)
                {
                    foreach (Spell spell in Body.Spells)
                    {

                        if (Body.GetSkillDisabledDuration(spell) == 0)
                        {
                            if (spell.CastTime > 0)
                            {
                                if (spell.Target.ToLower() == "enemy" || spell.Target.ToLower() == "area" || spell.Target.ToLower() == "cone")
                                    spell_rec.Add(spell);
                            }
                        }
                    }
                    if (spell_rec.Count > 0)
                    {
                        spellToCast = (Spell)spell_rec[Util.Random((spell_rec.Count - 1))];


                        if (spellToCast.Uninterruptible && CheckOffensiveSpells(spellToCast))
                            casted = true;
                        else
                            if (!Body.IsBeingInterrupted && CheckOffensiveSpells(spellToCast))
                            casted = true;
                    }
                }

                return casted;
            }
            return casted;
        }

        /// <summary>
        /// Checks defensive spells.  Handles buffs, heals, etc.
        /// </summary>
        protected virtual bool CheckDefensiveSpells(Spell spell)
        {
            if (spell == null) return false;
            if (Body.GetSkillDisabledDuration(spell) > 0) return false;

            bool casted = false;

            // clear current target, set target based on spell type, cast spell, return target to original target
            GameObject lastTarget = Body.TargetObject;

            Body.TargetObject = null;
            switch (spell.SpellType)
            {
                #region Buffs
                case (byte)eSpellType.AcuityBuff:
                case (byte)eSpellType.AFHitsBuff:
                case (byte)eSpellType.AllMagicResistBuff:
                case (byte)eSpellType.ArmorAbsorptionBuff:
                case (byte)eSpellType.ArmorFactorBuff:
                case (byte)eSpellType.BodyResistBuff:
                case (byte)eSpellType.BodySpiritEnergyBuff:
                case (byte)eSpellType.Buff:
                case (byte)eSpellType.CelerityBuff:
                case (byte)eSpellType.ColdResistBuff:
                case (byte)eSpellType.CombatSpeedBuff:
                case (byte)eSpellType.ConstitutionBuff:
                case (byte)eSpellType.CourageBuff:
                case (byte)eSpellType.CrushSlashTrustBuff:
                case (byte)eSpellType.DexterityBuff:
                case (byte)eSpellType.DexterityQuicknessBuff:
                case (byte)eSpellType.EffectivenessBuff:
                case (byte)eSpellType.EnduranceRegenBuff:
                case (byte)eSpellType.EnergyResistBuff:
                case (byte)eSpellType.FatigueConsumptionBuff:
                case (byte)eSpellType.FlexibleSkillBuff:
                case (byte)eSpellType.HasteBuff:
                case (byte)eSpellType.HealthRegenBuff:
                case (byte)eSpellType.HeatColdMatterBuff:
                case (byte)eSpellType.HeatResistBuff:
                case (byte)eSpellType.HeroismBuff:
                case (byte)eSpellType.KeepDamageBuff:
                case (byte)eSpellType.MagicResistBuff:
                case (byte)eSpellType.MatterResistBuff:
                case (byte)eSpellType.MeleeDamageBuff:
                case (byte)eSpellType.MesmerizeDurationBuff:
                case (byte)eSpellType.MLABSBuff:
                case (byte)eSpellType.PaladinArmorFactorBuff:
                case (byte)eSpellType.ParryBuff:
                case (byte)eSpellType.PowerHealthEnduranceRegenBuff:
                case (byte)eSpellType.PowerRegenBuff:
                case (byte)eSpellType.SavageCombatSpeedBuff:
                case (byte)eSpellType.SavageCrushResistanceBuff:
                case (byte)eSpellType.SavageDPSBuff:
                case (byte)eSpellType.SavageParryBuff:
                case (byte)eSpellType.SavageSlashResistanceBuff:
                case (byte)eSpellType.SavageThrustResistanceBuff:
                case (byte)eSpellType.SpiritResistBuff:
                case (byte)eSpellType.StrengthBuff:
                case (byte)eSpellType.StrengthConstitutionBuff:
                case (byte)eSpellType.SuperiorCourageBuff:
                case (byte)eSpellType.ToHitBuff:
                case (byte)eSpellType.WeaponSkillBuff:
                case (byte)eSpellType.DamageAdd:
                case (byte)eSpellType.OffensiveProc:
                case (byte)eSpellType.DefensiveProc:
                case (byte)eSpellType.DamageShield:
                    {
                        // Buff self, if not in melee, but not each and every mob
                        // at the same time, because it looks silly.
                        if (!LivingHasEffect(Body, spell) && !Body.attackComponent.AttackState && Util.Chance(40) && spell.Target.ToLower() != "pet")
                        {
                            Body.TargetObject = Body;
                            break;
                        }
                        if (Body.ControlledBrain != null && Body.ControlledBrain.Body != null && Util.Chance(40) && Body.GetDistanceTo(Body.ControlledBrain.Body) <= spell.Range && !LivingHasEffect(Body.ControlledBrain.Body, spell) && spell.Target.ToLower() != "self")
                        {
                            Body.TargetObject = Body.ControlledBrain.Body;
                            break;
                        }
                        break;
                    }
                #endregion Buffs

                #region Disease Cure/Poison Cure/Summon
                case (byte)eSpellType.CureDisease:
                    if (Body.IsDiseased)
                    {
                        Body.TargetObject = Body;
                        break;
                    }
                    if (Body.ControlledBrain != null && Body.ControlledBrain.Body != null && Body.ControlledBrain.Body.IsDiseased
                        && Body.GetDistanceTo(Body.ControlledBrain.Body) <= spell.Range && spell.Target.ToLower() != "self")
                    {
                        Body.TargetObject = Body.ControlledBrain.Body;
                        break;
                    }
                    break;
                case (byte)eSpellType.CurePoison:
                    if (LivingIsPoisoned(Body))
                    {
                        Body.TargetObject = Body;
                        break;
                    }
                    if (Body.ControlledBrain != null && Body.ControlledBrain.Body != null && LivingIsPoisoned(Body.ControlledBrain.Body)
                        && Body.GetDistanceTo(Body.ControlledBrain.Body) <= spell.Range && spell.Target.ToLower() != "self")
                    {
                        Body.TargetObject = Body.ControlledBrain.Body;
                        break;
                    }
                    break;
                case (byte)eSpellType.Summon:
                    Body.TargetObject = Body;
                    break;
                case (byte)eSpellType.SummonMinion:
                    //If the list is null, lets make sure it gets initialized!
                    if (Body.ControlledNpcList == null)
                        Body.InitControlledBrainArray(2);
                    else
                    {
                        //Let's check to see if the list is full - if it is, we can't cast another minion.
                        //If it isn't, let them cast.
                        IControlledBrain[] icb = Body.ControlledNpcList;
                        int numberofpets = 0;
                        for (int i = 0; i < icb.Length; i++)
                        {
                            if (icb[i] != null)
                                numberofpets++;
                        }
                        if (numberofpets >= icb.Length)
                            break;
                    }
                    Body.TargetObject = Body;
                    break;
                #endregion Disease Cure/Poison Cure/Summon

                #region Heals
                case (byte)eSpellType.CombatHeal:
                case (byte)eSpellType.Heal:
                case (byte)eSpellType.HealOverTime:
                case (byte)eSpellType.MercHeal:
                case (byte)eSpellType.OmniHeal:
                case (byte)eSpellType.PBAoEHeal:
                case (byte)eSpellType.SpreadHeal:
                    if (spell.Target.ToLower() == "self")
                    {
                        // if we have a self heal and health is less than 75% then heal, otherwise return false to try another spell or do nothing
                        if (Body.HealthPercent < DOL.GS.ServerProperties.Properties.NPC_HEAL_THRESHOLD)
                        {
                            Body.TargetObject = Body;
                        }
                        break;
                    }

                    // Chance to heal self when dropping below 30%, do NOT spam it.
                    if (Body.HealthPercent < (DOL.GS.ServerProperties.Properties.NPC_HEAL_THRESHOLD / 2.0)
                        && Util.Chance(10) && spell.Target.ToLower() != "pet")
                    {
                        Body.TargetObject = Body;
                        break;
                    }

                    if (Body.ControlledBrain != null && Body.ControlledBrain.Body != null
                        && Body.GetDistanceTo(Body.ControlledBrain.Body) <= spell.Range
                        && Body.ControlledBrain.Body.HealthPercent < DOL.GS.ServerProperties.Properties.NPC_HEAL_THRESHOLD
                        && spell.Target.ToLower() != "self")
                    {
                        Body.TargetObject = Body.ControlledBrain.Body;
                        break;
                    }
                    break;
                #endregion

                //case "SummonAnimistFnF":
                //case "SummonAnimistPet":
                case (byte)eSpellType.SummonCommander:
                case (byte)eSpellType.SummonDruidPet:
                case (byte)eSpellType.SummonHunterPet:
                case (byte)eSpellType.SummonNecroPet:
                case (byte)eSpellType.SummonUnderhill:
                case (byte)eSpellType.SummonSimulacrum:
                case (byte)eSpellType.SummonSpiritFighter:
                    //case "SummonTheurgistPet":
                    if (Body.ControlledBrain != null)
                        break;
                    Body.TargetObject = Body;
                    break;

                default:
                    //log.Warn($"CheckDefensiveSpells() encountered an unknown spell type [{spell.SpellType}]");
                    break;
            }

            if (Body.TargetObject != null && (spell.Duration == 0 || (Body.TargetObject is GameLiving living && LivingHasEffect(living, spell) == false)))
            {
                casted = Body.CastSpell(spell, m_mobSpellLine);

                if (casted && spell.CastTime > 0)
                {
                    if (Body.IsMoving)
                        Body.StopFollowing();

                    if (Body.TargetObject != Body)
                        Body.TurnTo(Body.TargetObject);
                }
            }

            Body.TargetObject = lastTarget;

            return casted;
        }

        /// <summary>
        /// Checks offensive spells.  Handles dds, debuffs, etc.
        /// </summary>
        protected virtual bool CheckOffensiveSpells(Spell spell)
        {
            if (spell.Target.ToLower() != "enemy" && spell.Target.ToLower() != "area" && spell.Target.ToLower() != "cone")
                return false;

            bool casted = false;

            if (Body.TargetObject is GameLiving living && (spell.Duration == 0 || (!LivingHasEffect(living,spell) || spell.SpellType == (byte)eSpellType.DirectDamageWithDebuff || spell.SpellType == (byte)eSpellType.DamageSpeedDecrease)))
            {
                // Offensive spells require the caster to be facing the target
                if (Body.TargetObject != Body)
                    Body.TurnTo(Body.TargetObject);

                casted = Body.CastSpell(spell, m_mobSpellLine);

                // if (casted && spell.CastTime > 0 && Body.IsMoving)
                //Stopfollowing if spell casted and the cast time > 0 (non-instant spells)
                if (casted && spell.CastTime > 0)
                    Body.StopFollowing();
                //If instant cast and spell casted, and current follow target is not the target object, then switch follow target to current TargetObject
                else if(casted && (spell.CastTime == 0 && Body.CurrentFollowTarget != Body.TargetObject))
                {
                    Body.Follow(Body.TargetObject, GameNPC.STICKMINIMUMRANGE, GameNPC.STICKMAXIMUMRANGE);
                }
            }
            return casted;
        }

        /// <summary>
        /// Checks Instant Spells.  Handles Taunts, shouts, stuns, etc.
        /// </summary>
        protected virtual bool CheckInstantSpells(Spell spell)
        {
            GameObject lastTarget = Body.TargetObject;
            Body.TargetObject = null;

            switch (spell.SpellType)
            {
                #region Enemy Spells
                case (byte)eSpellType.DirectDamage:
                case (byte)eSpellType.Lifedrain:
                case (byte)eSpellType.DexterityDebuff:
                case (byte)eSpellType.StrengthConstitutionDebuff:
                case (byte)eSpellType.CombatSpeedDebuff:
                case (byte)eSpellType.DamageOverTime:
                case (byte)eSpellType.MeleeDamageDebuff:
                case (byte)eSpellType.AllStatsPercentDebuff:
                case (byte)eSpellType.CrushSlashThrustDebuff:
                case (byte)eSpellType.EffectivenessDebuff:
                case (byte)eSpellType.Disease:
                case (byte)eSpellType.Stun:
                case (byte)eSpellType.Mez:
                case (byte)eSpellType.Taunt:
                    if (!LivingHasEffect(lastTarget as GameLiving, spell))
                    {
                        Body.TargetObject = lastTarget;
                    }
                    break;
                #endregion

                #region Combat Spells
                case (byte)eSpellType.CombatHeal:
                case (byte)eSpellType.DamageAdd:
                case (byte)eSpellType.ArmorFactorBuff:
                case (byte)eSpellType.DexterityQuicknessBuff:
                case (byte)eSpellType.EnduranceRegenBuff:
                case (byte)eSpellType.CombatSpeedBuff:
                case (byte)eSpellType.AblativeArmor:
                case (byte)eSpellType.Bladeturn:
                case (byte)eSpellType.OffensiveProc:
                    if (!LivingHasEffect(Body, spell))
                    {
                        Body.TargetObject = Body;
                    }
                    break;
                    #endregion
            }

            if (Body.TargetObject != null && (spell.Duration == 0 || (Body.TargetObject is GameLiving living && LivingHasEffect(living, spell) == false)))
            {
                Body.CastSpell(spell, m_mobSpellLine);
                Body.TargetObject = lastTarget;
                return true;
            }

            Body.TargetObject = lastTarget;
            return false;
        }

        protected static SpellLine m_mobSpellLine = SkillBase.GetSpellLine(GlobalSpellsLines.Mob_Spells);

        /// <summary>
        /// Checks if the living target has a spell effect
        /// </summary>
        /// <param name="target">The target living object</param>
        /// <param name="spell">The spell to check</param>
        /// <returns>True if the living has the effect</returns>
        public static bool LivingHasEffect(GameLiving target, Spell spell)
        {
            if (target == null)
                return true;

            /* all my homies hate vampires
             * 
            if (target is GamePlayer && (target as GamePlayer).CharacterClass.ID == (int)eCharacterClass.Vampiir)
            {
                switch (spell.SpellType)
                {
                    case (byte)eSpellType.StrengthConstitutionBuff:
                    case (byte)eSpellType.DexterityQuicknessBuff:
                    case (byte)eSpellType.StrengthBuff:
                    case (byte)eSpellType.DexterityBuff:
                    case (byte)eSpellType.ConstitutionBuff:
                    case (byte)eSpellType.AcuityBuff:

                        return true;
                }
            }*/

            spell.IsSpec = true;
            if (EffectListService.GetEffectOnTarget(target, EffectService.GetEffectFromSpell(spell)) != null)
            //if (target.effectListComponent.ContainsEffectForEffectType(EffectService.GetEffectFromSpell(spell)))
            {
                return true;
            }
                /*
                //Check through each effect in the target's effect list
                foreach (IGameEffect effect in target.EffectList)
                {
                    //If the effect we are checking is not a gamespelleffect keep going
                    if (effect is GameSpellEffect == false)
                        continue;

                    GameSpellEffect speffect = effect as GameSpellEffect;

                    //if the effect effectgroup is the same as the checking spells effectgroup then these are considered the same
                    if (speffect.Spell.EffectGroup == spell.EffectGroup)
                        return true;
                }*/


            //the answer is no, the effect has not been found
            return false;
        }

        protected bool LivingIsPoisoned(GameLiving target)
        {
            foreach (IGameEffect effect in target.EffectList)
            {
                //If the effect we are checking is not a gamespelleffect keep going
                if (effect is GameSpellEffect == false)
                    continue;

                GameSpellEffect speffect = effect as GameSpellEffect;

                // if this is a DOT then target is poisoned
                if (speffect.Spell.SpellType == (byte)eSpellType.DamageOverTime)
                    return true;
            }

            return false;
        }


        #endregion

        #region Random Walk
        public virtual bool CanRandomWalk {
            get {
                /* Roaming:
				   <0 means random range
				   0 means no roaming
				   >0 means range of roaming
				   defaut roaming range is defined in CanRandomWalk method
				 */
                if (!DOL.GS.ServerProperties.Properties.ALLOW_ROAM)
                    return false;
                if (Body.RoamingRange == 0)
                    return false;
                if (!string.IsNullOrWhiteSpace(Body.PathID))
                    return false;
                return true;
            }
        }

        public virtual IPoint3D CalcRandomWalkTarget()
        {
            int maxRoamingRadius = Body.CurrentRegion.IsDungeon ? 5 : 500;

            if (Body.RoamingRange > 0)
                maxRoamingRadius = Body.RoamingRange;

            double targetX = Body.SpawnPoint.X + Util.Random(-maxRoamingRadius, maxRoamingRadius);
            double targetY = Body.SpawnPoint.Y + Util.Random(-maxRoamingRadius, maxRoamingRadius);

            return new Point3D((int)targetX, (int)targetY, Body.SpawnPoint.Z);
        }

        #endregion
        #region DetectDoor
        public virtual void DetectDoor()
        {
            ushort range = (ushort)((ThinkInterval / 800) * Body.CurrentWayPoint.MaxSpeed);

            foreach (IDoor door in Body.CurrentRegion.GetDoorsInRadius(Body.X, Body.Y, Body.Z, range, false))
            {
                if (door is GameKeepDoor)
                {
                    if (Body.Realm != door.Realm) return;
                    door.Open();
                    //Body.Say("GameKeep Door is near by");
                    //somebody can insert here another action for GameKeep Doors
                    return;
                }
                else
                {
                    door.Open();
                    return;
                }
            }
            return;
        }
        #endregion
    }
}<|MERGE_RESOLUTION|>--- conflicted
+++ resolved
@@ -562,19 +562,12 @@
                 //     useLOS = true;
                 // }
                 //
-                // if (useLOS && player != null)
+                // if (useLOS && !AggroLOS)
                 // {
                 //     player.Out.SendCheckLOS(Body, player, new CheckLOSResponse(CheckAggroLOS));
                 // }
 
 
-<<<<<<< HEAD
-=======
-                if (useLOS && !AggroLOS)
-                {
-                    player.Out.SendCheckLOS(Body, player, new CheckLOSResponse(CheckAggroLOS));
-                }
->>>>>>> a65240d0
 
                 if (m_aggroTable.ContainsKey(player))
                     continue; // add only new players
@@ -619,8 +612,8 @@
                 if (player.Steed != null && (player.Steed is GameTaxi || player.Steed is GameTaxiBoat))
                     continue; //do not attack players on steed
 
-<<<<<<< HEAD
-                if (CalculateAggroLevelToTarget(player) > 51)
+                var aggroleveltotarget = CalculateAggroLevelToTarget(player);
+                if (aggroleveltotarget > 51)
                 {
                     if (GS.ServerProperties.Properties.ALWAYS_CHECK_LOS)
                     {
@@ -659,16 +652,9 @@
                     else
                     {
                         //log.Info("Ajout sans LOS 2");
-                        AddToAggroList(player, 1, true);
+                        AddToAggroList(player, 1, useLOS);
                         //log.Info("Add 2 " + player.Name);
                     }
-=======
-                var aggroleveltotarget = CalculateAggroLevelToTarget(player);
-                if (aggroleveltotarget > 0)
-                {
-                    if (useLOS && !AggroLOS) return;
-                    AddToAggroList(player, 1, useLOS);
->>>>>>> a65240d0
                 }
             }
         }
