﻿/*
 * DAWN OF LIGHT - The first free open source DAoC server emulator
 * 
 * This program is free software; you can redistribute it and/or
 * modify it under the terms of the GNU General Public License
 * as published by the Free Software Foundation; either version 2
 * of the License, or (at your option) any later version.
 * 
 * This program is distributed in the hope that it will be useful,
 * but WITHOUT ANY WARRANTY; without even the implied warranty of
 * MERCHANTABILITY or FITNESS FOR A PARTICULAR PURPOSE.  See the
 * GNU General Public License for more details.
 * 
 * You should have received a copy of the GNU General Public License
 * along with this program; if not, write to the Free Software
 * Foundation, Inc., 59 Temple Place - Suite 330, Boston, MA  02111-1307, USA.
 *
 */

/* <--- SendMessage Standardization --->
*  All messages now use translation IDs to both
*  centralize their location and standardize the method
*  of message calls used throughout. All messages affected
*  are in English. Other languages are not yet supported.
* 
*  To  find a message at its source location, either use
*  the message body contained in the comment above the return
*  (e.g., // Message: "This is a message.") or the
*  translation ID (e.g., "AdminCommands.Account.Description").
* 
*  To perform message changes, take note of your server settings.
*  If the `serverproperty` table setting `use_dblanguage`
*  is set to `True`, you must make your changes from the
*  `languagesystem` DB table.
* 
*  If the `serverproperty` table setting
*  `update_existing_db_system_sentences_from_files` is set to `True`,
*  perform changes to messages from this file at "GameServer >
*  language > EN".
*
*  OPTIONAL: After changing a message, paste the new content
*  into the comment above the affected message return(s). This is
*  done for ease of reference. */


using DOL.GS.PacketHandler;
using DOL.Language;

namespace DOL.GS
{
	/// <summary>
	/// ChatUtil for Sending Message to Players
	/// </summary>
	public static class ChatUtil
	{
		public static void SendSystemMessage(GamePlayer target, string message)
		{
			target.Out.SendMessage(message, eChatType.CT_System, eChatLoc.CL_SystemWindow);
		}

		public static void SendSystemMessage(GamePlayer target, string translationID, params object[] args)
		{
			var translatedMsg = LanguageMgr.GetTranslation(target.Client, translationID, args);

			target.Out.SendMessage(translatedMsg, eChatType.CT_System, eChatLoc.CL_SystemWindow);
		}

		public static void SendSystemMessage(GameClient target, string message)
		{
			target.Out.SendMessage(message, eChatType.CT_System, eChatLoc.CL_SystemWindow);
		}

		public static void SendSystemMessage(GameClient target, string translationID, params object[] args)
		{
			var translatedMsg = LanguageMgr.GetTranslation(target, translationID, args);

			target.Out.SendMessage(translatedMsg, eChatType.CT_System, eChatLoc.CL_SystemWindow);
		}

		public static void SendMerchantMessage(GamePlayer target, string message)
		{
			target.Out.SendMessage(message, eChatType.CT_Merchant, eChatLoc.CL_SystemWindow);
		}

		public static void SendMerchantMessage(GamePlayer target, string translationID, params object[] args)
		{
			var translatedMsg = LanguageMgr.GetTranslation(target.Client, translationID, args);

			target.Out.SendMessage(translatedMsg, eChatType.CT_Merchant, eChatLoc.CL_SystemWindow);
		}

		public static void SendMerchantMessage(GameClient target, string message)
		{
			target.Out.SendMessage(message, eChatType.CT_Merchant, eChatLoc.CL_SystemWindow);
		}

		public static void SendMerchantMessage(GameClient target, string translationID, params object[] args)
		{
			var translatedMsg = LanguageMgr.GetTranslation(target, translationID, args);

			target.Out.SendMessage(translatedMsg, eChatType.CT_Merchant, eChatLoc.CL_SystemWindow);
		}
		
		/// <summary>
		/// Used to send translated messages to a player, which displays as a dialog (pop-up) window.
		/// </summary>
		/// <param name="target">The player triggering/receiving the message (i.e., typically "client").</param>
		/// <param name="translationID">The translation string associated with the message (e.g., "Scripts.Blacksmith.Say").</param>
		/// <param name="args">Any arguments to include in the message in place of placeholders like "{0}", or else "null".</param>
		public static void SendDialogMessage(GamePlayer target, string translationID, params object[] args)
		{
			var translatedMsg = LanguageMgr.GetTranslation(target.Client, translationID, args);

			target.Out.SendMessage(translatedMsg, eChatType.CT_System, eChatLoc.CL_PopupWindow);
		}

		/// <summary>
		/// Used to send translated messages to a player, which displays as a "/say" message in the chat window.
		/// </summary>
		/// <param name="target">The player triggering/receiving the message (i.e., typically "client").</param>
		/// <param name="translationID">The translation string associated with the message (e.g., "Scripts.Blacksmith.Say").</param>
		/// <param name="args">Any arguments to include in the message in place of placeholders like "{0}", or else "null".</param>
		public static void SendSayMessage(GamePlayer target, string translationID, params object[] args)
		{
			var translatedMsg = LanguageMgr.GetTranslation(target.Client, translationID, args);

			target.Out.SendMessage(translatedMsg, eChatType.CT_Say, eChatLoc.CL_ChatWindow);
		}
		
		/// <summary>
		/// Used to send translated messages to a player, which displays as a "/say" message in the chat window.
		/// </summary>
		/// <param name="target">The player triggering/receiving the message (i.e., typically "client").</param>
		/// <param name="translationID">The translation string associated with the message (e.g., "Scripts.Blacksmith.Say").</param>
		/// <param name="args">Any arguments to include in the message in place of placeholders like "{0}", or else "null".</param>
		public static void SendSayMessage(GameClient target, string translationID, params object[] args)
		{
			var translatedMsg = LanguageMgr.GetTranslation(target, translationID, args);

			target.Out.SendMessage(translatedMsg, eChatType.CT_Say, eChatLoc.CL_ChatWindow);
		}
		
		/// <summary>
		/// Used to send translated messages containing slash command descriptions and related information
		/// </summary>
		/// <param name="target">The player triggering/receiving the message (typically "client")</param>
		/// <param name="translationID">The translation string associated with the message (e.g., "AdminCommands.Account.Usage.Create")</param>
		/// <param name="args">Any arguments to include in the message in place of values like "{0}" (or else use "null")</param>
		public static void SendCommMessage(GameClient target, string translationID, params object[] args)
		{
			var translatedMsg = LanguageMgr.GetTranslation(target, translationID, args);
			
			target.Out.SendMessage(translatedMsg, eChatType.CT_System, eChatLoc.CL_SystemWindow);
		}
		
		/// <summary>
		/// Used to send in-line messages containing slash command descriptions and related information
		/// </summary>
		/// <param name="target">The player triggering/receiving the message (typically "client")</param>
		/// <param name="message">The message itself (translation IDs recommended instead)</param>
		public static void SendCommMessage(GameClient target, string message)
		{
			target.Out.SendMessage(message, eChatType.CT_System, eChatLoc.CL_SystemWindow);
		}
		
		/// <summary>
		/// Used to send translated messages containing slash command syntax (e.g., /account accountname)
		/// </summary>
		/// <param name="target">The player triggering/receiving the command type list (typically "client")</param>
		/// <param name="translationID">The translation string associated with the message (e.g., "AdminCommands.Account.Syntax.Create")</param>
		/// <param name="args">Any arguments to include in the message in place of values like "{0}" (or else use "null")</param>
		public static void SendSyntaxMessage(GameClient target, string translationID, params object[] args)
		{
			var translatedMsg = LanguageMgr.GetTranslation(target, translationID, args);
			
			target.Out.SendMessage(translatedMsg, eChatType.CT_Important, eChatLoc.CL_SystemWindow);
		}
		
		/// <summary>
		/// Used to send in-line messages containing slash command syntax (e.g., '/account accountname')
		/// </summary>
		/// <param name="target">The player triggering/receiving the command type list (typically "client")</param>
		/// <param name="message">The message itself (translation IDs recommended instead)</param>
		public static void SendSyntaxMessage(GameClient target, string message)
		{
			target.Out.SendMessage(message, eChatType.CT_Important, eChatLoc.CL_SystemWindow);
		}
		
		/// <summary>
		/// Used to send translated header/separator at head of command list (e.g., ----- '/account' Commands (plvl 3) -----)
		/// </summary>
		/// <param name="target">The player triggering/receiving the command type list (typically "client")</param>
		/// <param name="translationID">The translation string associated with the message (e.g., "AdminCommands.Header.Syntax.Account")</param>
		/// <param name="args">Any arguments to include in the message (typically "null")</param>
		public static void SendHeaderMessage(GameClient target, string translationID, params object[] args)
		{
			var translatedMsg = LanguageMgr.GetTranslation(target, translationID, args);
			
			target.Out.SendMessage(translatedMsg, eChatType.CT_Important, eChatLoc.CL_SystemWindow);
		}

		/// <summary>
		/// Used to send in-line header/separator at head of command list (e.g., ----- '/account' Commands (plvl 3) -----)
		/// </summary>
		/// <param name="target">The player triggering/receiving the command type list (typically "client")</param>
		/// <param name="message">The message itself (translation IDs recommended instead)</param>
		public static void SendHeaderMessage(GameClient target, string message)
		{
			target.Out.SendMessage(message, eChatType.CT_Important, eChatLoc.CL_SystemWindow);
		}
		
		public static void SendHelpMessage(GamePlayer target, string message)
		{
			target.Out.SendMessage(message, eChatType.CT_Help, eChatLoc.CL_ChatWindow);
		}

		/// <summary>
		/// Used to send translated help/alert messages
		/// </summary>
		/// <param name="target">The client receiving the help/alert message (e.g., "player.Client")</param>
		/// <param name="translationID">The translation ID for the message (e.g., "AdminCommands.Command.Err.NoPlayerFound")</param>
		/// <param name="args">Any argument values to include in the message, such as "target.Client" (if no args, then use "null")</param>
		public static void SendHelpMessage(GamePlayer target, string translationID, params object[] args)
		{
			var translatedMsg = LanguageMgr.GetTranslation(target.Client, translationID, args);

			target.Out.SendMessage(translatedMsg, eChatType.CT_Help, eChatLoc.CL_ChatWindow);
		}

		public static void SendHelpMessage(GameClient target, string message)
		{
			target.Out.SendMessage(message, eChatType.CT_Help, eChatLoc.CL_ChatWindow);
		}

		/// <summary>
		/// Used to send translated help/alert messages
		/// </summary>
		/// <param name="target">The player receiving the help/alert message (e.g., "client")</param>
		/// <param name="translationID">The translation ID for the message (e.g., "AdminCommands.Command.Err.NoPlayerFound")</param>
		/// <param name="args">Any argument values to include in the message, such as "client.Player" (if no args, then use "null")</param>
		public static void SendHelpMessage(GameClient target, string translationID, params object[] args)
		{
			var translatedMsg = LanguageMgr.GetTranslation(target, translationID, args);

			target.Out.SendMessage(translatedMsg, eChatType.CT_Help, eChatLoc.CL_ChatWindow);
		}
		
		/// <summary>
		/// Used to send translated error/alert messages
		/// </summary>
		/// <param name="target">The client receiving the error/alert (e.g., "client")</param>
		/// <param name="translationID">The translation ID for the message (e.g., "AdminCommands.Command.Err.NoPlayerFound")</param>
		/// <param name="args">Any argument values to include in the message, such as "client.Player" (if no args, then use "null")</param>
		public static void SendErrorMessage(GameClient target, string translationID, params object[] args)
		{
			var translatedMsg = LanguageMgr.GetTranslation(target, translationID, args);
			
			target.Out.SendMessage(translatedMsg, eChatType.CT_Important, eChatLoc.CL_SystemWindow);
		}
		
		/// <summary>
		/// Used to send translated error/alert messages
		/// </summary>
		/// <param name="target">The player client receiving the error/alert (e.g., "player.Client")</param>
		/// <param name="translationID">The translation ID for the message (e.g., "AdminCommands.Command.Err.NoPlayerFound")</param>
		/// <param name="args">Any argument values to include in the message, such as "client.Player" (if no args, then use "null")</param>
		public static void SendErrorMessage(GamePlayer target, string translationID, params object[] args)
		{
			var translatedMsg = LanguageMgr.GetTranslation(target.Client, translationID, args);
			
			target.Out.SendMessage(translatedMsg, eChatType.CT_Important, eChatLoc.CL_SystemWindow);
		}

		public static void SendErrorMessage(GamePlayer target, string message)
		{
			SendErrorMessage(target.Client, message);
		}

		public static void SendErrorMessage(GameClient target, string message)
		{
			target.Out.SendMessage(message, eChatType.CT_Important, eChatLoc.CL_SystemWindow);
		}
		
		/// <summary>
		/// Used to send translated '/send' messages
		/// </summary>
		/// <param name="target">The client receiving the message (e.g., "client")</param>
		/// <param name="translationID">The translation ID for the message (e.g., "AdminCommands.Command.Err.NoPlayerFound")</param>
		/// <param name="args">Any argument values to include in the message, such as "client.Player.Name" (if no args, then use "null")</param>
		public static void SendSendMessage(GameClient target, string translationID, params object[] args)
		{
			var translatedMsg = LanguageMgr.GetTranslation(target, translationID, args);
			
			target.Out.SendMessage(translatedMsg, eChatType.CT_Send, eChatLoc.CL_ChatWindow);
		}
		
		/// <summary>
		/// Used to send translated '/send' messages
		/// </summary>
		/// <param name="target">The player client receiving the message (e.g., "player.Client")</param>
		/// <param name="translationID">The translation ID for the message (e.g., "AdminCommands.Command.Err.NoPlayerFound")</param>
		/// <param name="args">Any argument values to include in the message, such as "client.Player" (if no args, then use "null")</param>
		public static void SendSendMessage(GamePlayer target, string translationID, params object[] args)
		{
			var translatedMsg = LanguageMgr.GetTranslation(target.Client, translationID, args);
			
			target.Out.SendMessage(translatedMsg, eChatType.CT_Send, eChatLoc.CL_ChatWindow);
		}

		/// <summary>
		/// Used to send translated '/send' messages
		/// </summary>
		/// <param name="target">The player client receiving the message (e.g., "player.Client")</param>
		/// <param name="message">The message string (e.g., "This is a message.")</param>
		public static void SendSendMessage(GamePlayer target, string message)
		{
			SendSendMessage(target.Client, message);
		}

		/// <summary>
		/// Used to send translated '/send' messages
		/// </summary>
		/// <param name="target">The player client receiving the message (e.g., "client")</param>
		/// <param name="message">The message string (e.g., "This is a message.")</param>
		public static void SendSendMessage(GameClient target, string message)
		{
			target.Out.SendMessage(message, eChatType.CT_Send, eChatLoc.CL_ChatWindow);
		}
		
		/// <summary>
		/// Used to send translated '/adv' messages
		/// </summary>
		/// <param name="target">The client receiving the message (e.g., "client")</param>
		/// <param name="translationID">The translation ID for the message (e.g., "AdminCommands.Command.Err.NoPlayerFound")</param>
		/// <param name="args">Any argument values to include in the message, such as "client.Player.Name" (if no args, then use "null")</param>
		public static void SendAdviceMessage(GameClient target, string translationID, params object[] args)
		{
			var translatedMsg = LanguageMgr.GetTranslation(target, translationID, args);
			
			target.Out.SendMessage(translatedMsg, eChatType.CT_Advise, eChatLoc.CL_ChatWindow);
		}
		
		/// <summary>
		/// Used to send translated '/adv' messages
		/// </summary>
		/// <param name="target">The player client receiving the message (e.g., "player.Client")</param>
		/// <param name="translationID">The translation ID for the message (e.g., "AdminCommands.Command.Err.NoPlayerFound")</param>
		/// <param name="args">Any argument values to include in the message, such as "client.Player" (if no args, then use "null")</param>
		public static void SendAdviceMessage(GamePlayer target, string translationID, params object[] args)
		{
			var translatedMsg = LanguageMgr.GetTranslation(target.Client, translationID, args);
			
			target.Out.SendMessage(translatedMsg, eChatType.CT_Advise, eChatLoc.CL_ChatWindow);
		}

		/// <summary>
		/// Used to send translated '/adv' messages
		/// </summary>
		/// <param name="target">The player client receiving the message (e.g., "player.Client")</param>
		/// <param name="message">The message string (e.g., "This is a message.")</param>
		public static void SendAdviceMessage(GamePlayer target, string message)
		{
			SendAdviceMessage(target.Client, message);
		}

		/// <summary>
		/// Used to send translated '/adv' messages
		/// </summary>
		/// <param name="target">The player client receiving the message (e.g., "client")</param>
		/// <param name="message">The message string (e.g., "This is a message.")</param>
		public static void SendAdviceMessage(GameClient target, string message)
		{
			target.Out.SendMessage(message, eChatType.CT_Advise, eChatLoc.CL_ChatWindow);
		}
		
		/// <summary>
		/// Used to send translated staff messages
		/// </summary>
		/// <param name="target">The client receiving the message (e.g., "client")</param>
		/// <param name="translationID">The translation ID for the message (e.g., "AdminCommands.Command.Err.NoPlayerFound")</param>
		/// <param name="args">Any argument values to include in the message, such as "client.Player.Name" (if no args, then use "null")</param>
		public static void SendGMMessage(GameClient target, string translationID, params object[] args)
		{
			var translatedMsg = LanguageMgr.GetTranslation(target, translationID, args);
			
			target.Out.SendMessage(translatedMsg, eChatType.CT_Staff, eChatLoc.CL_ChatWindow);
		}
		
		/// <summary>
<<<<<<< HEAD
=======
		/// Used to send translated team messages
		/// </summary>
		/// <param name="target">The client receiving the message (e.g., "client")</param>
		/// <param name="translationID">The translation ID for the message (e.g., "AdminCommands.Command.Err.NoPlayerFound")</param>
		/// <param name="args">Any argument values to include in the message, such as "client.Player.Name" (if no args, then use "null")</param>
		public static void SendTeamMessage(GameClient target, string translationID, params object[] args)
		{
			var translatedMsg = LanguageMgr.GetTranslation(target, translationID, args);
			
			target.Out.SendMessage(translatedMsg, eChatType.CT_Help, eChatLoc.CL_SystemWindow);
		}
		
		/// <summary>
>>>>>>> 5bc49e9b
		/// Used to send translated staff messages
		/// </summary>
		/// <param name="target">The player client receiving the message (e.g., "player.Client")</param>
		/// <param name="translationID">The translation ID for the message (e.g., "AdminCommands.Command.Err.NoPlayerFound")</param>
		/// <param name="args">Any argument values to include in the message, such as "client.Player" (if no args, then use "null")</param>
		public static void SendGMMessage(GamePlayer target, string translationID, params object[] args)
		{
			var translatedMsg = LanguageMgr.GetTranslation(target.Client, translationID, args);
			
			target.Out.SendMessage(translatedMsg, eChatType.CT_Staff, eChatLoc.CL_ChatWindow);
		}

		public static void SendDebugMessage(GamePlayer target, string message)
		{
			SendDebugMessage(target.Client, message);
		}

		public static void SendDebugMessage(GameClient target, string message)
		{
			if (target.Account.PrivLevel > (int)ePrivLevel.Player)
				target.Out.SendMessage(message, eChatType.CT_Staff, eChatLoc.CL_SystemWindow);
		}
		
		/// <summary>
		/// Used to send translated debug messages
		/// </summary>
		/// <param name="target">The player receiving the debug message (e.g., "client")</param>
		/// <param name="translationID">The translation ID for the message (e.g., "AdminCommands.Command.Err.NoPlayerFound")</param>
		/// <param name="args">Any argument values to include in the message, such as "client.Player" (if no args, then use "null")</param>
		public static void SendDebugMessage(GameClient target, string translationID, params object[] args)
		{
			var translatedMsg = LanguageMgr.GetTranslation(target, translationID, args);
			
			if (target.Account.PrivLevel > (int)ePrivLevel.Player)
				target.Out.SendMessage(translatedMsg, eChatType.CT_Staff, eChatLoc.CL_SystemWindow);
		}
		
		/// <summary>
		/// Used to send translated messages to all clients on a server
		/// </summary>
		/// <param name="target">The player receiving the error/alert (e.g., "client")</param>
		/// <param name="translationID">The translation ID for the message (e.g., "AdminCommands.Command.Err.NoPlayerFound")</param>
		/// <param name="args">Any argument values to include in the message, such as "client.Player" (if no args, then use "null")</param>
		public static void SendServerMessage(GameClient target, string translationID, params object[] args)
		{
			var translatedMsg = LanguageMgr.GetTranslation(target, translationID, args);

			target.Out.SendMessage(translatedMsg, eChatType.CT_Staff, eChatLoc.CL_ChatWindow);
		}
	}
}<|MERGE_RESOLUTION|>--- conflicted
+++ resolved
@@ -1,456 +1,453 @@
-﻿/*
- * DAWN OF LIGHT - The first free open source DAoC server emulator
- * 
- * This program is free software; you can redistribute it and/or
- * modify it under the terms of the GNU General Public License
- * as published by the Free Software Foundation; either version 2
- * of the License, or (at your option) any later version.
- * 
- * This program is distributed in the hope that it will be useful,
- * but WITHOUT ANY WARRANTY; without even the implied warranty of
- * MERCHANTABILITY or FITNESS FOR A PARTICULAR PURPOSE.  See the
- * GNU General Public License for more details.
- * 
- * You should have received a copy of the GNU General Public License
- * along with this program; if not, write to the Free Software
- * Foundation, Inc., 59 Temple Place - Suite 330, Boston, MA  02111-1307, USA.
- *
- */
-
-/* <--- SendMessage Standardization --->
-*  All messages now use translation IDs to both
-*  centralize their location and standardize the method
-*  of message calls used throughout. All messages affected
-*  are in English. Other languages are not yet supported.
-* 
-*  To  find a message at its source location, either use
-*  the message body contained in the comment above the return
-*  (e.g., // Message: "This is a message.") or the
-*  translation ID (e.g., "AdminCommands.Account.Description").
-* 
-*  To perform message changes, take note of your server settings.
-*  If the `serverproperty` table setting `use_dblanguage`
-*  is set to `True`, you must make your changes from the
-*  `languagesystem` DB table.
-* 
-*  If the `serverproperty` table setting
-*  `update_existing_db_system_sentences_from_files` is set to `True`,
-*  perform changes to messages from this file at "GameServer >
-*  language > EN".
-*
-*  OPTIONAL: After changing a message, paste the new content
-*  into the comment above the affected message return(s). This is
-*  done for ease of reference. */
-
-
-using DOL.GS.PacketHandler;
-using DOL.Language;
-
-namespace DOL.GS
-{
-	/// <summary>
-	/// ChatUtil for Sending Message to Players
-	/// </summary>
-	public static class ChatUtil
-	{
-		public static void SendSystemMessage(GamePlayer target, string message)
-		{
-			target.Out.SendMessage(message, eChatType.CT_System, eChatLoc.CL_SystemWindow);
-		}
-
-		public static void SendSystemMessage(GamePlayer target, string translationID, params object[] args)
-		{
-			var translatedMsg = LanguageMgr.GetTranslation(target.Client, translationID, args);
-
-			target.Out.SendMessage(translatedMsg, eChatType.CT_System, eChatLoc.CL_SystemWindow);
-		}
-
-		public static void SendSystemMessage(GameClient target, string message)
-		{
-			target.Out.SendMessage(message, eChatType.CT_System, eChatLoc.CL_SystemWindow);
-		}
-
-		public static void SendSystemMessage(GameClient target, string translationID, params object[] args)
-		{
-			var translatedMsg = LanguageMgr.GetTranslation(target, translationID, args);
-
-			target.Out.SendMessage(translatedMsg, eChatType.CT_System, eChatLoc.CL_SystemWindow);
-		}
-
-		public static void SendMerchantMessage(GamePlayer target, string message)
-		{
-			target.Out.SendMessage(message, eChatType.CT_Merchant, eChatLoc.CL_SystemWindow);
-		}
-
-		public static void SendMerchantMessage(GamePlayer target, string translationID, params object[] args)
-		{
-			var translatedMsg = LanguageMgr.GetTranslation(target.Client, translationID, args);
-
-			target.Out.SendMessage(translatedMsg, eChatType.CT_Merchant, eChatLoc.CL_SystemWindow);
-		}
-
-		public static void SendMerchantMessage(GameClient target, string message)
-		{
-			target.Out.SendMessage(message, eChatType.CT_Merchant, eChatLoc.CL_SystemWindow);
-		}
-
-		public static void SendMerchantMessage(GameClient target, string translationID, params object[] args)
-		{
-			var translatedMsg = LanguageMgr.GetTranslation(target, translationID, args);
-
-			target.Out.SendMessage(translatedMsg, eChatType.CT_Merchant, eChatLoc.CL_SystemWindow);
-		}
-		
-		/// <summary>
-		/// Used to send translated messages to a player, which displays as a dialog (pop-up) window.
-		/// </summary>
-		/// <param name="target">The player triggering/receiving the message (i.e., typically "client").</param>
-		/// <param name="translationID">The translation string associated with the message (e.g., "Scripts.Blacksmith.Say").</param>
-		/// <param name="args">Any arguments to include in the message in place of placeholders like "{0}", or else "null".</param>
-		public static void SendDialogMessage(GamePlayer target, string translationID, params object[] args)
-		{
-			var translatedMsg = LanguageMgr.GetTranslation(target.Client, translationID, args);
-
-			target.Out.SendMessage(translatedMsg, eChatType.CT_System, eChatLoc.CL_PopupWindow);
-		}
-
-		/// <summary>
-		/// Used to send translated messages to a player, which displays as a "/say" message in the chat window.
-		/// </summary>
-		/// <param name="target">The player triggering/receiving the message (i.e., typically "client").</param>
-		/// <param name="translationID">The translation string associated with the message (e.g., "Scripts.Blacksmith.Say").</param>
-		/// <param name="args">Any arguments to include in the message in place of placeholders like "{0}", or else "null".</param>
-		public static void SendSayMessage(GamePlayer target, string translationID, params object[] args)
-		{
-			var translatedMsg = LanguageMgr.GetTranslation(target.Client, translationID, args);
-
-			target.Out.SendMessage(translatedMsg, eChatType.CT_Say, eChatLoc.CL_ChatWindow);
-		}
-		
-		/// <summary>
-		/// Used to send translated messages to a player, which displays as a "/say" message in the chat window.
-		/// </summary>
-		/// <param name="target">The player triggering/receiving the message (i.e., typically "client").</param>
-		/// <param name="translationID">The translation string associated with the message (e.g., "Scripts.Blacksmith.Say").</param>
-		/// <param name="args">Any arguments to include in the message in place of placeholders like "{0}", or else "null".</param>
-		public static void SendSayMessage(GameClient target, string translationID, params object[] args)
-		{
-			var translatedMsg = LanguageMgr.GetTranslation(target, translationID, args);
-
-			target.Out.SendMessage(translatedMsg, eChatType.CT_Say, eChatLoc.CL_ChatWindow);
-		}
-		
-		/// <summary>
-		/// Used to send translated messages containing slash command descriptions and related information
-		/// </summary>
-		/// <param name="target">The player triggering/receiving the message (typically "client")</param>
-		/// <param name="translationID">The translation string associated with the message (e.g., "AdminCommands.Account.Usage.Create")</param>
-		/// <param name="args">Any arguments to include in the message in place of values like "{0}" (or else use "null")</param>
-		public static void SendCommMessage(GameClient target, string translationID, params object[] args)
-		{
-			var translatedMsg = LanguageMgr.GetTranslation(target, translationID, args);
-			
-			target.Out.SendMessage(translatedMsg, eChatType.CT_System, eChatLoc.CL_SystemWindow);
-		}
-		
-		/// <summary>
-		/// Used to send in-line messages containing slash command descriptions and related information
-		/// </summary>
-		/// <param name="target">The player triggering/receiving the message (typically "client")</param>
-		/// <param name="message">The message itself (translation IDs recommended instead)</param>
-		public static void SendCommMessage(GameClient target, string message)
-		{
-			target.Out.SendMessage(message, eChatType.CT_System, eChatLoc.CL_SystemWindow);
-		}
-		
-		/// <summary>
-		/// Used to send translated messages containing slash command syntax (e.g., /account accountname)
-		/// </summary>
-		/// <param name="target">The player triggering/receiving the command type list (typically "client")</param>
-		/// <param name="translationID">The translation string associated with the message (e.g., "AdminCommands.Account.Syntax.Create")</param>
-		/// <param name="args">Any arguments to include in the message in place of values like "{0}" (or else use "null")</param>
-		public static void SendSyntaxMessage(GameClient target, string translationID, params object[] args)
-		{
-			var translatedMsg = LanguageMgr.GetTranslation(target, translationID, args);
-			
-			target.Out.SendMessage(translatedMsg, eChatType.CT_Important, eChatLoc.CL_SystemWindow);
-		}
-		
-		/// <summary>
-		/// Used to send in-line messages containing slash command syntax (e.g., '/account accountname')
-		/// </summary>
-		/// <param name="target">The player triggering/receiving the command type list (typically "client")</param>
-		/// <param name="message">The message itself (translation IDs recommended instead)</param>
-		public static void SendSyntaxMessage(GameClient target, string message)
-		{
-			target.Out.SendMessage(message, eChatType.CT_Important, eChatLoc.CL_SystemWindow);
-		}
-		
-		/// <summary>
-		/// Used to send translated header/separator at head of command list (e.g., ----- '/account' Commands (plvl 3) -----)
-		/// </summary>
-		/// <param name="target">The player triggering/receiving the command type list (typically "client")</param>
-		/// <param name="translationID">The translation string associated with the message (e.g., "AdminCommands.Header.Syntax.Account")</param>
-		/// <param name="args">Any arguments to include in the message (typically "null")</param>
-		public static void SendHeaderMessage(GameClient target, string translationID, params object[] args)
-		{
-			var translatedMsg = LanguageMgr.GetTranslation(target, translationID, args);
-			
-			target.Out.SendMessage(translatedMsg, eChatType.CT_Important, eChatLoc.CL_SystemWindow);
-		}
-
-		/// <summary>
-		/// Used to send in-line header/separator at head of command list (e.g., ----- '/account' Commands (plvl 3) -----)
-		/// </summary>
-		/// <param name="target">The player triggering/receiving the command type list (typically "client")</param>
-		/// <param name="message">The message itself (translation IDs recommended instead)</param>
-		public static void SendHeaderMessage(GameClient target, string message)
-		{
-			target.Out.SendMessage(message, eChatType.CT_Important, eChatLoc.CL_SystemWindow);
-		}
-		
-		public static void SendHelpMessage(GamePlayer target, string message)
-		{
-			target.Out.SendMessage(message, eChatType.CT_Help, eChatLoc.CL_ChatWindow);
-		}
-
-		/// <summary>
-		/// Used to send translated help/alert messages
-		/// </summary>
-		/// <param name="target">The client receiving the help/alert message (e.g., "player.Client")</param>
-		/// <param name="translationID">The translation ID for the message (e.g., "AdminCommands.Command.Err.NoPlayerFound")</param>
-		/// <param name="args">Any argument values to include in the message, such as "target.Client" (if no args, then use "null")</param>
-		public static void SendHelpMessage(GamePlayer target, string translationID, params object[] args)
-		{
-			var translatedMsg = LanguageMgr.GetTranslation(target.Client, translationID, args);
-
-			target.Out.SendMessage(translatedMsg, eChatType.CT_Help, eChatLoc.CL_ChatWindow);
-		}
-
-		public static void SendHelpMessage(GameClient target, string message)
-		{
-			target.Out.SendMessage(message, eChatType.CT_Help, eChatLoc.CL_ChatWindow);
-		}
-
-		/// <summary>
-		/// Used to send translated help/alert messages
-		/// </summary>
-		/// <param name="target">The player receiving the help/alert message (e.g., "client")</param>
-		/// <param name="translationID">The translation ID for the message (e.g., "AdminCommands.Command.Err.NoPlayerFound")</param>
-		/// <param name="args">Any argument values to include in the message, such as "client.Player" (if no args, then use "null")</param>
-		public static void SendHelpMessage(GameClient target, string translationID, params object[] args)
-		{
-			var translatedMsg = LanguageMgr.GetTranslation(target, translationID, args);
-
-			target.Out.SendMessage(translatedMsg, eChatType.CT_Help, eChatLoc.CL_ChatWindow);
-		}
-		
-		/// <summary>
-		/// Used to send translated error/alert messages
-		/// </summary>
-		/// <param name="target">The client receiving the error/alert (e.g., "client")</param>
-		/// <param name="translationID">The translation ID for the message (e.g., "AdminCommands.Command.Err.NoPlayerFound")</param>
-		/// <param name="args">Any argument values to include in the message, such as "client.Player" (if no args, then use "null")</param>
-		public static void SendErrorMessage(GameClient target, string translationID, params object[] args)
-		{
-			var translatedMsg = LanguageMgr.GetTranslation(target, translationID, args);
-			
-			target.Out.SendMessage(translatedMsg, eChatType.CT_Important, eChatLoc.CL_SystemWindow);
-		}
-		
-		/// <summary>
-		/// Used to send translated error/alert messages
-		/// </summary>
-		/// <param name="target">The player client receiving the error/alert (e.g., "player.Client")</param>
-		/// <param name="translationID">The translation ID for the message (e.g., "AdminCommands.Command.Err.NoPlayerFound")</param>
-		/// <param name="args">Any argument values to include in the message, such as "client.Player" (if no args, then use "null")</param>
-		public static void SendErrorMessage(GamePlayer target, string translationID, params object[] args)
-		{
-			var translatedMsg = LanguageMgr.GetTranslation(target.Client, translationID, args);
-			
-			target.Out.SendMessage(translatedMsg, eChatType.CT_Important, eChatLoc.CL_SystemWindow);
-		}
-
-		public static void SendErrorMessage(GamePlayer target, string message)
-		{
-			SendErrorMessage(target.Client, message);
-		}
-
-		public static void SendErrorMessage(GameClient target, string message)
-		{
-			target.Out.SendMessage(message, eChatType.CT_Important, eChatLoc.CL_SystemWindow);
-		}
-		
-		/// <summary>
-		/// Used to send translated '/send' messages
-		/// </summary>
-		/// <param name="target">The client receiving the message (e.g., "client")</param>
-		/// <param name="translationID">The translation ID for the message (e.g., "AdminCommands.Command.Err.NoPlayerFound")</param>
-		/// <param name="args">Any argument values to include in the message, such as "client.Player.Name" (if no args, then use "null")</param>
-		public static void SendSendMessage(GameClient target, string translationID, params object[] args)
-		{
-			var translatedMsg = LanguageMgr.GetTranslation(target, translationID, args);
-			
-			target.Out.SendMessage(translatedMsg, eChatType.CT_Send, eChatLoc.CL_ChatWindow);
-		}
-		
-		/// <summary>
-		/// Used to send translated '/send' messages
-		/// </summary>
-		/// <param name="target">The player client receiving the message (e.g., "player.Client")</param>
-		/// <param name="translationID">The translation ID for the message (e.g., "AdminCommands.Command.Err.NoPlayerFound")</param>
-		/// <param name="args">Any argument values to include in the message, such as "client.Player" (if no args, then use "null")</param>
-		public static void SendSendMessage(GamePlayer target, string translationID, params object[] args)
-		{
-			var translatedMsg = LanguageMgr.GetTranslation(target.Client, translationID, args);
-			
-			target.Out.SendMessage(translatedMsg, eChatType.CT_Send, eChatLoc.CL_ChatWindow);
-		}
-
-		/// <summary>
-		/// Used to send translated '/send' messages
-		/// </summary>
-		/// <param name="target">The player client receiving the message (e.g., "player.Client")</param>
-		/// <param name="message">The message string (e.g., "This is a message.")</param>
-		public static void SendSendMessage(GamePlayer target, string message)
-		{
-			SendSendMessage(target.Client, message);
-		}
-
-		/// <summary>
-		/// Used to send translated '/send' messages
-		/// </summary>
-		/// <param name="target">The player client receiving the message (e.g., "client")</param>
-		/// <param name="message">The message string (e.g., "This is a message.")</param>
-		public static void SendSendMessage(GameClient target, string message)
-		{
-			target.Out.SendMessage(message, eChatType.CT_Send, eChatLoc.CL_ChatWindow);
-		}
-		
-		/// <summary>
-		/// Used to send translated '/adv' messages
-		/// </summary>
-		/// <param name="target">The client receiving the message (e.g., "client")</param>
-		/// <param name="translationID">The translation ID for the message (e.g., "AdminCommands.Command.Err.NoPlayerFound")</param>
-		/// <param name="args">Any argument values to include in the message, such as "client.Player.Name" (if no args, then use "null")</param>
-		public static void SendAdviceMessage(GameClient target, string translationID, params object[] args)
-		{
-			var translatedMsg = LanguageMgr.GetTranslation(target, translationID, args);
-			
-			target.Out.SendMessage(translatedMsg, eChatType.CT_Advise, eChatLoc.CL_ChatWindow);
-		}
-		
-		/// <summary>
-		/// Used to send translated '/adv' messages
-		/// </summary>
-		/// <param name="target">The player client receiving the message (e.g., "player.Client")</param>
-		/// <param name="translationID">The translation ID for the message (e.g., "AdminCommands.Command.Err.NoPlayerFound")</param>
-		/// <param name="args">Any argument values to include in the message, such as "client.Player" (if no args, then use "null")</param>
-		public static void SendAdviceMessage(GamePlayer target, string translationID, params object[] args)
-		{
-			var translatedMsg = LanguageMgr.GetTranslation(target.Client, translationID, args);
-			
-			target.Out.SendMessage(translatedMsg, eChatType.CT_Advise, eChatLoc.CL_ChatWindow);
-		}
-
-		/// <summary>
-		/// Used to send translated '/adv' messages
-		/// </summary>
-		/// <param name="target">The player client receiving the message (e.g., "player.Client")</param>
-		/// <param name="message">The message string (e.g., "This is a message.")</param>
-		public static void SendAdviceMessage(GamePlayer target, string message)
-		{
-			SendAdviceMessage(target.Client, message);
-		}
-
-		/// <summary>
-		/// Used to send translated '/adv' messages
-		/// </summary>
-		/// <param name="target">The player client receiving the message (e.g., "client")</param>
-		/// <param name="message">The message string (e.g., "This is a message.")</param>
-		public static void SendAdviceMessage(GameClient target, string message)
-		{
-			target.Out.SendMessage(message, eChatType.CT_Advise, eChatLoc.CL_ChatWindow);
-		}
-		
-		/// <summary>
-		/// Used to send translated staff messages
-		/// </summary>
-		/// <param name="target">The client receiving the message (e.g., "client")</param>
-		/// <param name="translationID">The translation ID for the message (e.g., "AdminCommands.Command.Err.NoPlayerFound")</param>
-		/// <param name="args">Any argument values to include in the message, such as "client.Player.Name" (if no args, then use "null")</param>
-		public static void SendGMMessage(GameClient target, string translationID, params object[] args)
-		{
-			var translatedMsg = LanguageMgr.GetTranslation(target, translationID, args);
-			
-			target.Out.SendMessage(translatedMsg, eChatType.CT_Staff, eChatLoc.CL_ChatWindow);
-		}
-		
-		/// <summary>
-<<<<<<< HEAD
-=======
-		/// Used to send translated team messages
-		/// </summary>
-		/// <param name="target">The client receiving the message (e.g., "client")</param>
-		/// <param name="translationID">The translation ID for the message (e.g., "AdminCommands.Command.Err.NoPlayerFound")</param>
-		/// <param name="args">Any argument values to include in the message, such as "client.Player.Name" (if no args, then use "null")</param>
-		public static void SendTeamMessage(GameClient target, string translationID, params object[] args)
-		{
-			var translatedMsg = LanguageMgr.GetTranslation(target, translationID, args);
-			
-			target.Out.SendMessage(translatedMsg, eChatType.CT_Help, eChatLoc.CL_SystemWindow);
-		}
-		
-		/// <summary>
->>>>>>> 5bc49e9b
-		/// Used to send translated staff messages
-		/// </summary>
-		/// <param name="target">The player client receiving the message (e.g., "player.Client")</param>
-		/// <param name="translationID">The translation ID for the message (e.g., "AdminCommands.Command.Err.NoPlayerFound")</param>
-		/// <param name="args">Any argument values to include in the message, such as "client.Player" (if no args, then use "null")</param>
-		public static void SendGMMessage(GamePlayer target, string translationID, params object[] args)
-		{
-			var translatedMsg = LanguageMgr.GetTranslation(target.Client, translationID, args);
-			
-			target.Out.SendMessage(translatedMsg, eChatType.CT_Staff, eChatLoc.CL_ChatWindow);
-		}
-
-		public static void SendDebugMessage(GamePlayer target, string message)
-		{
-			SendDebugMessage(target.Client, message);
-		}
-
-		public static void SendDebugMessage(GameClient target, string message)
-		{
-			if (target.Account.PrivLevel > (int)ePrivLevel.Player)
-				target.Out.SendMessage(message, eChatType.CT_Staff, eChatLoc.CL_SystemWindow);
-		}
-		
-		/// <summary>
-		/// Used to send translated debug messages
-		/// </summary>
-		/// <param name="target">The player receiving the debug message (e.g., "client")</param>
-		/// <param name="translationID">The translation ID for the message (e.g., "AdminCommands.Command.Err.NoPlayerFound")</param>
-		/// <param name="args">Any argument values to include in the message, such as "client.Player" (if no args, then use "null")</param>
-		public static void SendDebugMessage(GameClient target, string translationID, params object[] args)
-		{
-			var translatedMsg = LanguageMgr.GetTranslation(target, translationID, args);
-			
-			if (target.Account.PrivLevel > (int)ePrivLevel.Player)
-				target.Out.SendMessage(translatedMsg, eChatType.CT_Staff, eChatLoc.CL_SystemWindow);
-		}
-		
-		/// <summary>
-		/// Used to send translated messages to all clients on a server
-		/// </summary>
-		/// <param name="target">The player receiving the error/alert (e.g., "client")</param>
-		/// <param name="translationID">The translation ID for the message (e.g., "AdminCommands.Command.Err.NoPlayerFound")</param>
-		/// <param name="args">Any argument values to include in the message, such as "client.Player" (if no args, then use "null")</param>
-		public static void SendServerMessage(GameClient target, string translationID, params object[] args)
-		{
-			var translatedMsg = LanguageMgr.GetTranslation(target, translationID, args);
-
-			target.Out.SendMessage(translatedMsg, eChatType.CT_Staff, eChatLoc.CL_ChatWindow);
-		}
-	}
+﻿/*
+ * DAWN OF LIGHT - The first free open source DAoC server emulator
+ * 
+ * This program is free software; you can redistribute it and/or
+ * modify it under the terms of the GNU General Public License
+ * as published by the Free Software Foundation; either version 2
+ * of the License, or (at your option) any later version.
+ * 
+ * This program is distributed in the hope that it will be useful,
+ * but WITHOUT ANY WARRANTY; without even the implied warranty of
+ * MERCHANTABILITY or FITNESS FOR A PARTICULAR PURPOSE.  See the
+ * GNU General Public License for more details.
+ * 
+ * You should have received a copy of the GNU General Public License
+ * along with this program; if not, write to the Free Software
+ * Foundation, Inc., 59 Temple Place - Suite 330, Boston, MA  02111-1307, USA.
+ *
+ */
+
+/* <--- SendMessage Standardization --->
+*  All messages now use translation IDs to both
+*  centralize their location and standardize the method
+*  of message calls used throughout. All messages affected
+*  are in English. Other languages are not yet supported.
+* 
+*  To  find a message at its source location, either use
+*  the message body contained in the comment above the return
+*  (e.g., // Message: "This is a message.") or the
+*  translation ID (e.g., "AdminCommands.Account.Description").
+* 
+*  To perform message changes, take note of your server settings.
+*  If the `serverproperty` table setting `use_dblanguage`
+*  is set to `True`, you must make your changes from the
+*  `languagesystem` DB table.
+* 
+*  If the `serverproperty` table setting
+*  `update_existing_db_system_sentences_from_files` is set to `True`,
+*  perform changes to messages from this file at "GameServer >
+*  language > EN".
+*
+*  OPTIONAL: After changing a message, paste the new content
+*  into the comment above the affected message return(s). This is
+*  done for ease of reference. */
+
+
+using DOL.GS.PacketHandler;
+using DOL.Language;
+
+namespace DOL.GS
+{
+	/// <summary>
+	/// ChatUtil for Sending Message to Players
+	/// </summary>
+	public static class ChatUtil
+	{
+		public static void SendSystemMessage(GamePlayer target, string message)
+		{
+			target.Out.SendMessage(message, eChatType.CT_System, eChatLoc.CL_SystemWindow);
+		}
+
+		public static void SendSystemMessage(GamePlayer target, string translationID, params object[] args)
+		{
+			var translatedMsg = LanguageMgr.GetTranslation(target.Client, translationID, args);
+
+			target.Out.SendMessage(translatedMsg, eChatType.CT_System, eChatLoc.CL_SystemWindow);
+		}
+
+		public static void SendSystemMessage(GameClient target, string message)
+		{
+			target.Out.SendMessage(message, eChatType.CT_System, eChatLoc.CL_SystemWindow);
+		}
+
+		public static void SendSystemMessage(GameClient target, string translationID, params object[] args)
+		{
+			var translatedMsg = LanguageMgr.GetTranslation(target, translationID, args);
+
+			target.Out.SendMessage(translatedMsg, eChatType.CT_System, eChatLoc.CL_SystemWindow);
+		}
+
+		public static void SendMerchantMessage(GamePlayer target, string message)
+		{
+			target.Out.SendMessage(message, eChatType.CT_Merchant, eChatLoc.CL_SystemWindow);
+		}
+
+		public static void SendMerchantMessage(GamePlayer target, string translationID, params object[] args)
+		{
+			var translatedMsg = LanguageMgr.GetTranslation(target.Client, translationID, args);
+
+			target.Out.SendMessage(translatedMsg, eChatType.CT_Merchant, eChatLoc.CL_SystemWindow);
+		}
+
+		public static void SendMerchantMessage(GameClient target, string message)
+		{
+			target.Out.SendMessage(message, eChatType.CT_Merchant, eChatLoc.CL_SystemWindow);
+		}
+
+		public static void SendMerchantMessage(GameClient target, string translationID, params object[] args)
+		{
+			var translatedMsg = LanguageMgr.GetTranslation(target, translationID, args);
+
+			target.Out.SendMessage(translatedMsg, eChatType.CT_Merchant, eChatLoc.CL_SystemWindow);
+		}
+		
+		/// <summary>
+		/// Used to send translated messages to a player, which displays as a dialog (pop-up) window.
+		/// </summary>
+		/// <param name="target">The player triggering/receiving the message (i.e., typically "client").</param>
+		/// <param name="translationID">The translation string associated with the message (e.g., "Scripts.Blacksmith.Say").</param>
+		/// <param name="args">Any arguments to include in the message in place of placeholders like "{0}", or else "null".</param>
+		public static void SendDialogMessage(GamePlayer target, string translationID, params object[] args)
+		{
+			var translatedMsg = LanguageMgr.GetTranslation(target.Client, translationID, args);
+
+			target.Out.SendMessage(translatedMsg, eChatType.CT_System, eChatLoc.CL_PopupWindow);
+		}
+
+		/// <summary>
+		/// Used to send translated messages to a player, which displays as a "/say" message in the chat window.
+		/// </summary>
+		/// <param name="target">The player triggering/receiving the message (i.e., typically "client").</param>
+		/// <param name="translationID">The translation string associated with the message (e.g., "Scripts.Blacksmith.Say").</param>
+		/// <param name="args">Any arguments to include in the message in place of placeholders like "{0}", or else "null".</param>
+		public static void SendSayMessage(GamePlayer target, string translationID, params object[] args)
+		{
+			var translatedMsg = LanguageMgr.GetTranslation(target.Client, translationID, args);
+
+			target.Out.SendMessage(translatedMsg, eChatType.CT_Say, eChatLoc.CL_ChatWindow);
+		}
+		
+		/// <summary>
+		/// Used to send translated messages to a player, which displays as a "/say" message in the chat window.
+		/// </summary>
+		/// <param name="target">The player triggering/receiving the message (i.e., typically "client").</param>
+		/// <param name="translationID">The translation string associated with the message (e.g., "Scripts.Blacksmith.Say").</param>
+		/// <param name="args">Any arguments to include in the message in place of placeholders like "{0}", or else "null".</param>
+		public static void SendSayMessage(GameClient target, string translationID, params object[] args)
+		{
+			var translatedMsg = LanguageMgr.GetTranslation(target, translationID, args);
+
+			target.Out.SendMessage(translatedMsg, eChatType.CT_Say, eChatLoc.CL_ChatWindow);
+		}
+		
+		/// <summary>
+		/// Used to send translated messages containing slash command descriptions and related information
+		/// </summary>
+		/// <param name="target">The player triggering/receiving the message (typically "client")</param>
+		/// <param name="translationID">The translation string associated with the message (e.g., "AdminCommands.Account.Usage.Create")</param>
+		/// <param name="args">Any arguments to include in the message in place of values like "{0}" (or else use "null")</param>
+		public static void SendCommMessage(GameClient target, string translationID, params object[] args)
+		{
+			var translatedMsg = LanguageMgr.GetTranslation(target, translationID, args);
+			
+			target.Out.SendMessage(translatedMsg, eChatType.CT_System, eChatLoc.CL_SystemWindow);
+		}
+		
+		/// <summary>
+		/// Used to send in-line messages containing slash command descriptions and related information
+		/// </summary>
+		/// <param name="target">The player triggering/receiving the message (typically "client")</param>
+		/// <param name="message">The message itself (translation IDs recommended instead)</param>
+		public static void SendCommMessage(GameClient target, string message)
+		{
+			target.Out.SendMessage(message, eChatType.CT_System, eChatLoc.CL_SystemWindow);
+		}
+		
+		/// <summary>
+		/// Used to send translated messages containing slash command syntax (e.g., /account accountname)
+		/// </summary>
+		/// <param name="target">The player triggering/receiving the command type list (typically "client")</param>
+		/// <param name="translationID">The translation string associated with the message (e.g., "AdminCommands.Account.Syntax.Create")</param>
+		/// <param name="args">Any arguments to include in the message in place of values like "{0}" (or else use "null")</param>
+		public static void SendSyntaxMessage(GameClient target, string translationID, params object[] args)
+		{
+			var translatedMsg = LanguageMgr.GetTranslation(target, translationID, args);
+			
+			target.Out.SendMessage(translatedMsg, eChatType.CT_Important, eChatLoc.CL_SystemWindow);
+		}
+		
+		/// <summary>
+		/// Used to send in-line messages containing slash command syntax (e.g., '/account accountname')
+		/// </summary>
+		/// <param name="target">The player triggering/receiving the command type list (typically "client")</param>
+		/// <param name="message">The message itself (translation IDs recommended instead)</param>
+		public static void SendSyntaxMessage(GameClient target, string message)
+		{
+			target.Out.SendMessage(message, eChatType.CT_Important, eChatLoc.CL_SystemWindow);
+		}
+		
+		/// <summary>
+		/// Used to send translated header/separator at head of command list (e.g., ----- '/account' Commands (plvl 3) -----)
+		/// </summary>
+		/// <param name="target">The player triggering/receiving the command type list (typically "client")</param>
+		/// <param name="translationID">The translation string associated with the message (e.g., "AdminCommands.Header.Syntax.Account")</param>
+		/// <param name="args">Any arguments to include in the message (typically "null")</param>
+		public static void SendHeaderMessage(GameClient target, string translationID, params object[] args)
+		{
+			var translatedMsg = LanguageMgr.GetTranslation(target, translationID, args);
+			
+			target.Out.SendMessage(translatedMsg, eChatType.CT_Important, eChatLoc.CL_SystemWindow);
+		}
+
+		/// <summary>
+		/// Used to send in-line header/separator at head of command list (e.g., ----- '/account' Commands (plvl 3) -----)
+		/// </summary>
+		/// <param name="target">The player triggering/receiving the command type list (typically "client")</param>
+		/// <param name="message">The message itself (translation IDs recommended instead)</param>
+		public static void SendHeaderMessage(GameClient target, string message)
+		{
+			target.Out.SendMessage(message, eChatType.CT_Important, eChatLoc.CL_SystemWindow);
+		}
+		
+		public static void SendHelpMessage(GamePlayer target, string message)
+		{
+			target.Out.SendMessage(message, eChatType.CT_Help, eChatLoc.CL_ChatWindow);
+		}
+
+		/// <summary>
+		/// Used to send translated help/alert messages
+		/// </summary>
+		/// <param name="target">The client receiving the help/alert message (e.g., "player.Client")</param>
+		/// <param name="translationID">The translation ID for the message (e.g., "AdminCommands.Command.Err.NoPlayerFound")</param>
+		/// <param name="args">Any argument values to include in the message, such as "target.Client" (if no args, then use "null")</param>
+		public static void SendHelpMessage(GamePlayer target, string translationID, params object[] args)
+		{
+			var translatedMsg = LanguageMgr.GetTranslation(target.Client, translationID, args);
+
+			target.Out.SendMessage(translatedMsg, eChatType.CT_Help, eChatLoc.CL_ChatWindow);
+		}
+
+		public static void SendHelpMessage(GameClient target, string message)
+		{
+			target.Out.SendMessage(message, eChatType.CT_Help, eChatLoc.CL_ChatWindow);
+		}
+
+		/// <summary>
+		/// Used to send translated help/alert messages
+		/// </summary>
+		/// <param name="target">The player receiving the help/alert message (e.g., "client")</param>
+		/// <param name="translationID">The translation ID for the message (e.g., "AdminCommands.Command.Err.NoPlayerFound")</param>
+		/// <param name="args">Any argument values to include in the message, such as "client.Player" (if no args, then use "null")</param>
+		public static void SendHelpMessage(GameClient target, string translationID, params object[] args)
+		{
+			var translatedMsg = LanguageMgr.GetTranslation(target, translationID, args);
+
+			target.Out.SendMessage(translatedMsg, eChatType.CT_Help, eChatLoc.CL_ChatWindow);
+		}
+		
+		/// <summary>
+		/// Used to send translated error/alert messages
+		/// </summary>
+		/// <param name="target">The client receiving the error/alert (e.g., "client")</param>
+		/// <param name="translationID">The translation ID for the message (e.g., "AdminCommands.Command.Err.NoPlayerFound")</param>
+		/// <param name="args">Any argument values to include in the message, such as "client.Player" (if no args, then use "null")</param>
+		public static void SendErrorMessage(GameClient target, string translationID, params object[] args)
+		{
+			var translatedMsg = LanguageMgr.GetTranslation(target, translationID, args);
+			
+			target.Out.SendMessage(translatedMsg, eChatType.CT_Important, eChatLoc.CL_SystemWindow);
+		}
+		
+		/// <summary>
+		/// Used to send translated error/alert messages
+		/// </summary>
+		/// <param name="target">The player client receiving the error/alert (e.g., "player.Client")</param>
+		/// <param name="translationID">The translation ID for the message (e.g., "AdminCommands.Command.Err.NoPlayerFound")</param>
+		/// <param name="args">Any argument values to include in the message, such as "client.Player" (if no args, then use "null")</param>
+		public static void SendErrorMessage(GamePlayer target, string translationID, params object[] args)
+		{
+			var translatedMsg = LanguageMgr.GetTranslation(target.Client, translationID, args);
+			
+			target.Out.SendMessage(translatedMsg, eChatType.CT_Important, eChatLoc.CL_SystemWindow);
+		}
+
+		public static void SendErrorMessage(GamePlayer target, string message)
+		{
+			SendErrorMessage(target.Client, message);
+		}
+
+		public static void SendErrorMessage(GameClient target, string message)
+		{
+			target.Out.SendMessage(message, eChatType.CT_Important, eChatLoc.CL_SystemWindow);
+		}
+		
+		/// <summary>
+		/// Used to send translated '/send' messages
+		/// </summary>
+		/// <param name="target">The client receiving the message (e.g., "client")</param>
+		/// <param name="translationID">The translation ID for the message (e.g., "AdminCommands.Command.Err.NoPlayerFound")</param>
+		/// <param name="args">Any argument values to include in the message, such as "client.Player.Name" (if no args, then use "null")</param>
+		public static void SendSendMessage(GameClient target, string translationID, params object[] args)
+		{
+			var translatedMsg = LanguageMgr.GetTranslation(target, translationID, args);
+			
+			target.Out.SendMessage(translatedMsg, eChatType.CT_Send, eChatLoc.CL_ChatWindow);
+		}
+		
+		/// <summary>
+		/// Used to send translated '/send' messages
+		/// </summary>
+		/// <param name="target">The player client receiving the message (e.g., "player.Client")</param>
+		/// <param name="translationID">The translation ID for the message (e.g., "AdminCommands.Command.Err.NoPlayerFound")</param>
+		/// <param name="args">Any argument values to include in the message, such as "client.Player" (if no args, then use "null")</param>
+		public static void SendSendMessage(GamePlayer target, string translationID, params object[] args)
+		{
+			var translatedMsg = LanguageMgr.GetTranslation(target.Client, translationID, args);
+			
+			target.Out.SendMessage(translatedMsg, eChatType.CT_Send, eChatLoc.CL_ChatWindow);
+		}
+
+		/// <summary>
+		/// Used to send translated '/send' messages
+		/// </summary>
+		/// <param name="target">The player client receiving the message (e.g., "player.Client")</param>
+		/// <param name="message">The message string (e.g., "This is a message.")</param>
+		public static void SendSendMessage(GamePlayer target, string message)
+		{
+			SendSendMessage(target.Client, message);
+		}
+
+		/// <summary>
+		/// Used to send translated '/send' messages
+		/// </summary>
+		/// <param name="target">The player client receiving the message (e.g., "client")</param>
+		/// <param name="message">The message string (e.g., "This is a message.")</param>
+		public static void SendSendMessage(GameClient target, string message)
+		{
+			target.Out.SendMessage(message, eChatType.CT_Send, eChatLoc.CL_ChatWindow);
+		}
+		
+		/// <summary>
+		/// Used to send translated '/adv' messages
+		/// </summary>
+		/// <param name="target">The client receiving the message (e.g., "client")</param>
+		/// <param name="translationID">The translation ID for the message (e.g., "AdminCommands.Command.Err.NoPlayerFound")</param>
+		/// <param name="args">Any argument values to include in the message, such as "client.Player.Name" (if no args, then use "null")</param>
+		public static void SendAdviceMessage(GameClient target, string translationID, params object[] args)
+		{
+			var translatedMsg = LanguageMgr.GetTranslation(target, translationID, args);
+			
+			target.Out.SendMessage(translatedMsg, eChatType.CT_Advise, eChatLoc.CL_ChatWindow);
+		}
+		
+		/// <summary>
+		/// Used to send translated '/adv' messages
+		/// </summary>
+		/// <param name="target">The player client receiving the message (e.g., "player.Client")</param>
+		/// <param name="translationID">The translation ID for the message (e.g., "AdminCommands.Command.Err.NoPlayerFound")</param>
+		/// <param name="args">Any argument values to include in the message, such as "client.Player" (if no args, then use "null")</param>
+		public static void SendAdviceMessage(GamePlayer target, string translationID, params object[] args)
+		{
+			var translatedMsg = LanguageMgr.GetTranslation(target.Client, translationID, args);
+			
+			target.Out.SendMessage(translatedMsg, eChatType.CT_Advise, eChatLoc.CL_ChatWindow);
+		}
+
+		/// <summary>
+		/// Used to send translated '/adv' messages
+		/// </summary>
+		/// <param name="target">The player client receiving the message (e.g., "player.Client")</param>
+		/// <param name="message">The message string (e.g., "This is a message.")</param>
+		public static void SendAdviceMessage(GamePlayer target, string message)
+		{
+			SendAdviceMessage(target.Client, message);
+		}
+
+		/// <summary>
+		/// Used to send translated '/adv' messages
+		/// </summary>
+		/// <param name="target">The player client receiving the message (e.g., "client")</param>
+		/// <param name="message">The message string (e.g., "This is a message.")</param>
+		public static void SendAdviceMessage(GameClient target, string message)
+		{
+			target.Out.SendMessage(message, eChatType.CT_Advise, eChatLoc.CL_ChatWindow);
+		}
+		
+		/// <summary>
+		/// Used to send translated staff messages
+		/// </summary>
+		/// <param name="target">The client receiving the message (e.g., "client")</param>
+		/// <param name="translationID">The translation ID for the message (e.g., "AdminCommands.Command.Err.NoPlayerFound")</param>
+		/// <param name="args">Any argument values to include in the message, such as "client.Player.Name" (if no args, then use "null")</param>
+		public static void SendGMMessage(GameClient target, string translationID, params object[] args)
+		{
+			var translatedMsg = LanguageMgr.GetTranslation(target, translationID, args);
+			
+			target.Out.SendMessage(translatedMsg, eChatType.CT_Staff, eChatLoc.CL_ChatWindow);
+		}
+		
+		/// <summary>
+		/// Used to send translated team messages
+		/// </summary>
+		/// <param name="target">The client receiving the message (e.g., "client")</param>
+		/// <param name="translationID">The translation ID for the message (e.g., "AdminCommands.Command.Err.NoPlayerFound")</param>
+		/// <param name="args">Any argument values to include in the message, such as "client.Player.Name" (if no args, then use "null")</param>
+		public static void SendTeamMessage(GameClient target, string translationID, params object[] args)
+		{
+			var translatedMsg = LanguageMgr.GetTranslation(target, translationID, args);
+			
+			target.Out.SendMessage(translatedMsg, eChatType.CT_Help, eChatLoc.CL_SystemWindow);
+		}
+		
+		/// <summary>
+		/// Used to send translated staff messages
+		/// </summary>
+		/// <param name="target">The player client receiving the message (e.g., "player.Client")</param>
+		/// <param name="translationID">The translation ID for the message (e.g., "AdminCommands.Command.Err.NoPlayerFound")</param>
+		/// <param name="args">Any argument values to include in the message, such as "client.Player" (if no args, then use "null")</param>
+		public static void SendGMMessage(GamePlayer target, string translationID, params object[] args)
+		{
+			var translatedMsg = LanguageMgr.GetTranslation(target.Client, translationID, args);
+			
+			target.Out.SendMessage(translatedMsg, eChatType.CT_Staff, eChatLoc.CL_ChatWindow);
+		}
+
+		public static void SendDebugMessage(GamePlayer target, string message)
+		{
+			SendDebugMessage(target.Client, message);
+		}
+
+		public static void SendDebugMessage(GameClient target, string message)
+		{
+			if (target.Account.PrivLevel > (int)ePrivLevel.Player)
+				target.Out.SendMessage(message, eChatType.CT_Staff, eChatLoc.CL_SystemWindow);
+		}
+		
+		/// <summary>
+		/// Used to send translated debug messages
+		/// </summary>
+		/// <param name="target">The player receiving the debug message (e.g., "client")</param>
+		/// <param name="translationID">The translation ID for the message (e.g., "AdminCommands.Command.Err.NoPlayerFound")</param>
+		/// <param name="args">Any argument values to include in the message, such as "client.Player" (if no args, then use "null")</param>
+		public static void SendDebugMessage(GameClient target, string translationID, params object[] args)
+		{
+			var translatedMsg = LanguageMgr.GetTranslation(target, translationID, args);
+			
+			if (target.Account.PrivLevel > (int)ePrivLevel.Player)
+				target.Out.SendMessage(translatedMsg, eChatType.CT_Staff, eChatLoc.CL_SystemWindow);
+		}
+		
+		/// <summary>
+		/// Used to send translated messages to all clients on a server
+		/// </summary>
+		/// <param name="target">The player receiving the error/alert (e.g., "client")</param>
+		/// <param name="translationID">The translation ID for the message (e.g., "AdminCommands.Command.Err.NoPlayerFound")</param>
+		/// <param name="args">Any argument values to include in the message, such as "client.Player" (if no args, then use "null")</param>
+		public static void SendServerMessage(GameClient target, string translationID, params object[] args)
+		{
+			var translatedMsg = LanguageMgr.GetTranslation(target, translationID, args);
+
+			target.Out.SendMessage(translatedMsg, eChatType.CT_Staff, eChatLoc.CL_ChatWindow);
+		}
+	}
 }