--- conflicted
+++ resolved
@@ -137,39 +137,6 @@
 
             playerInfo = new PlayerInfo(player);
             
-<<<<<<< HEAD
-            playerInfo = new PlayerInfo()
-            {
-                Name = player.Name,
-                Lastname = player.LastName,
-                Guild = GuildMgr.GetGuildByGuildID(player.GuildID)?.Name,
-                RealmID = player.Realm,
-                Realm = RealmIDtoString(player.Realm),
-                ClassID = player.Class,
-                ClassName = ScriptMgr.FindCharacterClass(player.Class).Name,
-                Level = player.Level,
-                RealmPoints = player.RealmPoints,
-                RealmRank = player.RealmLevel,
-                KillsAlbionPlayers = player.KillsAlbionPlayers,
-                KillsMidgardPlayers = player.KillsMidgardPlayers,
-                KillsHiberniaPlayers = player.KillsHiberniaPlayers,
-                KillsAlbionDeathBlows = player.KillsAlbionDeathBlows,
-                KillsMidgardDeathBlows = player.KillsMidgardDeathBlows,
-                KillsHiberniaDeathBlows = player.KillsHiberniaDeathBlows,
-                KillsAlbionSolo = player.KillsAlbionSolo,
-                KillsMidgardSolo = player.KillsMidgardSolo,
-                KillsHiberniaSolo = player.KillsHiberniaSolo
-            };
-            
-            _cache.Set(_playerInfoCacheKey, playerInfo, DateTime.Now.AddMinutes(1));
-            
-        }
-
-        var options = new JsonSerializerOptions()
-        {
-            WriteIndented = true
-        };
-=======
             _cache.Set(_playerInfoCacheKey, playerInfo, DateTime.Now.AddMinutes(1));
         }
         
@@ -199,7 +166,6 @@
         
         if (guildName == null)
             return null;
->>>>>>> 92e93132
         
         var guild = GuildMgr.GetGuildByName(guildName);
         if (guild == null)
