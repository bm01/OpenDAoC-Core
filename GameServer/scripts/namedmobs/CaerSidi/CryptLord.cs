--- conflicted
+++ resolved
@@ -146,10 +146,6 @@
             else
                 log.Warn("Crypt Lord exist ingame, remove it and restart server if you want to add by script code.");
         }
-<<<<<<< HEAD
-
-=======
->>>>>>> 32c47778
     }
 }
 
@@ -355,9 +351,6 @@
             {
                 //set state to RETURN TO SPAWN
                 BafMobs = false;
-<<<<<<< HEAD
-                Body.Health = Body.MaxHealth;
-=======
                 this.Body.Health = this.Body.MaxHealth;
             }
 
@@ -369,7 +362,6 @@
             else if (Body.InCombatInLast(30 * 1000) == false && this.Body.InCombatInLast(35 * 1000))
             {
                 this.Body.Health = this.Body.MaxHealth;
->>>>>>> 32c47778
             }
 
             if (Body.InCombat || HasAggro ||
