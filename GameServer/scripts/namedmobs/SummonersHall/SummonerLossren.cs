--- conflicted
+++ resolved
@@ -196,13 +196,7 @@
 			{
 				if(IsCreatingSouls==false)
                 {
-<<<<<<< HEAD
-					int _doSpawnTime = Util.Random(5000, 8000);
-					ECSGameTimer _DoSpawn = new ECSGameTimer(Body, new ECSGameTimer.ECSTimerCallback(DoSpawn), _doSpawnTime);//every 5-8s it will spawn tortured souls
-					_DoSpawn.Start(_doSpawnTime);
-=======
 					new ECSGameTimer(Body, new ECSGameTimer.ECSTimerCallback(DoSpawn), Util.Random(5000, 8000));//every 5-8s it will spawn tortured souls
->>>>>>> d5558bcc
 					IsCreatingSouls =true;
                 }
 				foreach(GameNPC souls in Body.GetNPCsInRadius(4000))
@@ -460,13 +454,7 @@
 						if (IsKilled == false)
 						{
 							Body.CastSpell(Zombie_aoe, SkillBase.GetSpellLine(GlobalSpellsLines.Mob_Spells));
-<<<<<<< HEAD
-							int _killZombieTime = 500;
-							ECSGameTimer _killZombie = new ECSGameTimer(Body, new ECSGameTimer.ECSTimerCallback(KillZombie), _killZombieTime);
-							_killZombie.Start(_killZombieTime);
-=======
 							new ECSGameTimer(Body, new ECSGameTimer.ECSTimerCallback(KillZombie), 500);
->>>>>>> d5558bcc
 							IsKilled = true;
 						}
 					}
