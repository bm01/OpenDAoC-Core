--- conflicted
+++ resolved
@@ -170,91 +170,6 @@
 
 namespace DOL.AI.Brain
 {
-<<<<<<< HEAD
-	public class EvernBrain : StandardMobBrain
-	{
-		private static readonly log4net.ILog log = log4net.LogManager.GetLogger(System.Reflection.MethodBase.GetCurrentMethod().DeclaringType);
-		public EvernBrain() : base()
-		{
-			AggroLevel = 100;
-			AggroRange = 600;
-			ThinkInterval = 1500;
-		}
-		public static bool spawnfairy = false;
-		public override void Think()
-		{
-			if (!HasAggressionTable())
-			{
-				//set state to RETURN TO SPAWN
-				FSM.SetCurrentState(eFSMStateType.RETURN_TO_SPAWN);
-				this.Body.Health = this.Body.MaxHealth;
-				spawnfairy = false;
-				foreach (GameNPC npc in Body.GetNPCsInRadius(4500))
-				{
-					if (npc == null) break;
-					if (npc.Brain is EvernFairyBrain)
-					{
-						if (npc.RespawnInterval == -1)
-						{
-							npc.Die(npc);//we kill all fairys if boss reset
-						}
-					}
-				}
-			}
-			if (Body.InCombat == true && Body.IsAlive && HasAggro)
-			{
-				if (Body.TargetObject != null)
-				{
-					if (Body.HealthPercent < 100)
-					{
-						if (spawnfairy == false)
-						{
-							if (Util.Chance(10))
-							{
-								new RegionTimer(Body, new RegionTimerCallback(DoSpawn), Util.Random(5000, 15000));
-								spawnfairy = true;
-							}
-						}
-                    }
-				}
-			}
-			if (Body.InCombatInLast(30 * 1000) == false && this.Body.InCombatInLast(35 * 1000) && !HasAggro)
-			{
-				this.Body.Health = this.Body.MaxHealth;
-
-				foreach (GameNPC npc in Body.GetNPCsInRadius(4500))
-				{
-					if (npc == null) break;
-					if (npc.Brain is EvernFairyBrain)
-					{
-						if (npc.RespawnInterval == -1)
-						{
-							npc.Die(npc);//we kill all fairys if boss reset
-						}
-					}
-				}
-			}
-			base.Think();
-		}
-		private int DoSpawn(RegionTimer timer)
-		{
-			Spawn();
-			spawnfairy = false;
-			return 0;
-		}
-		public void Spawn() // We define here adds
-		{
-			EvernFairy Add = new EvernFairy();
-			Add.X = 429764;
-			Add.Y = 380398;
-			Add.Z = 2726;
-			Add.CurrentRegionID = 200;
-			Add.Heading = 3889;
-			Add.AddToWorld();
-		}
-
-	}
-=======
     public class EvernBrain : StandardMobBrain
     {
         private static readonly log4net.ILog log =
@@ -346,7 +261,6 @@
             Add.AddToWorld();
         }
     }
->>>>>>> 332ad506
 }
 
 ///////////////////////////////////Evern Fairys//////////////////////////////////23stones
@@ -396,322 +310,6 @@
 
 namespace DOL.AI.Brain
 {
-<<<<<<< HEAD
-	public class EvernFairyBrain : StandardMobBrain
-	{
-		private static readonly log4net.ILog log = log4net.LogManager.GetLogger(System.Reflection.MethodBase.GetCurrentMethod().DeclaringType);
-		public EvernFairyBrain()
-			: base()
-		{
-			AggroLevel = 100;
-			AggroRange = 0;
-		}
-
-		private int HealingEffectTimer(RegionTimer timer)
-		{
-			foreach (GamePlayer ppl in Body.GetPlayersInRadius(WorldMgr.VISIBILITY_DISTANCE))
-			{
-				foreach (GameNPC evern in Body.GetNPCsInRadius(1800))
-				{
-					if (evern != null && evern.IsAlive == true && evern.Brain is EvernBrain)
-					{
-						Body.TurnTo(evern, true);
-						ppl.Out.SendSpellEffectAnimation(Body, evern, 1414, 0, false, 0x01);//finished heal effect
-						evern.Health += Body.MaxHealth / 5;
-						if (healcheck1 == true)
-						{
-							healcheck1 = false;
-						}
-						if (healcheck2 == true)
-						{
-							healcheck2 = false;
-						}
-						if (healcheck3 == true)
-						{
-							healcheck3 = false;
-						}
-						if (healcheck4 == true)
-						{
-							healcheck4 = false;
-						}
-						if (healcheck5 == true)
-						{
-							healcheck5 = false;
-						}
-						if (healcheck6 == true)
-						{
-							healcheck6 = false;
-						}
-						if (healcheck7 == true)
-						{
-							healcheck7 = false;
-						}
-						if (healcheck8 == true)
-						{
-							healcheck8 = false;
-						}
-						if (healcheck9 == true)
-						{
-							healcheck9 = false;
-						}
-						if (healcheck10 == true)
-						{
-							healcheck10 = false;
-						}
-					}
-				}
-			}
-			return 0;
-		}
-		private int CastingHealEffect(RegionTimer timer)
-		{
-			foreach (GamePlayer ppl in Body.GetPlayersInRadius(WorldMgr.VISIBILITY_DISTANCE))
-			{
-				foreach (GameNPC evern in Body.GetNPCsInRadius(1800))
-				{
-					if (evern != null && evern.IsAlive == true && evern.Brain is EvernBrain)
-					{
-						Body.TurnTo(evern, true);
-						if (evern.HealthPercent < 100)
-						{
-							ppl.Out.SendSpellCastAnimation(Body, 1414, 4);//casting heal effect
-							new RegionTimer(Body, new RegionTimerCallback(HealingEffectTimer), 3000);
-						}
-					}
-				}
-			}
-			return 0;
-		}
-
-		public static bool healcheck1 = false;
-		public static bool healcheck2 = false;
-		public static bool healcheck3 = false;
-		public static bool healcheck4 = false;
-		public static bool healcheck5 = false;
-		public static bool healcheck6 = false;
-		public static bool healcheck7 = false;
-		public static bool healcheck8 = false;
-		public static bool healcheck9 = false;
-		public static bool healcheck10 = false;
-		public override void Think()
-		{
-			Point3D point1 = new Point3D();
-			point1.X = 430333; point1.Y = 379905; point1.Z = 2463;
-			Point3D point2 = new Point3D();
-			point2.X = 429814; point2.Y = 379895; point2.Z = 2480;
-			Point3D point3 = new Point3D();
-			point3.X = 429309; point3.Y = 379894; point3.Z = 2454;
-			Point3D point4 = new Point3D();
-			point4.X = 430852; point4.Y = 380150; point4.Z = 2444;
-			Point3D point5 = new Point3D();
-			point5.X = 428801; point5.Y = 380156; point5.Z = 2428;
-			Point3D point6 = new Point3D();
-			point6.X = 430854; point6.Y = 380680; point6.Z = 2472;
-			Point3D point7 = new Point3D();
-			point7.X = 429186; point7.Y = 380418; point7.Z = 2478;
-			Point3D point8 = new Point3D();
-			point8.X = 430462; point8.Y = 380411; point8.Z = 2443;
-			Point3D point9 = new Point3D();
-			point9.X = 430468; point9.Y = 380813; point9.Z = 2474;
-			Point3D point10 = new Point3D();
-			point10.X = 429057; point10.Y = 380920; point10.Z = 2452;
-
-
-
-			if (Body.IsAlive == true)
-			{
-				#region PickRandomLandSpot
-				int rand = Util.Random(1, 10);
-				switch (rand)
-				{
-					case 1:
-						{
-							if (!Body.IsMoving)
-								Body.WalkTo(point1, 60);
-						}
-						break;
-					case 2:
-						{
-							if (!Body.IsMoving)
-								Body.WalkTo(point2, 60);
-						}
-						break;
-					case 3:
-						{
-							if (!Body.IsMoving)
-								Body.WalkTo(point3, 60);
-						}
-						break;
-					case 4:
-						{
-							if (!Body.IsMoving)
-								Body.WalkTo(point4, 60);
-						}
-						break;
-					case 5:
-						{
-							if (!Body.IsMoving)
-								Body.WalkTo(point5, 60);
-						}
-						break;
-					case 6:
-						{
-							if (!Body.IsMoving)
-								Body.WalkTo(point6, 60);
-						}
-						break;
-					case 7:
-						{
-							if (!Body.IsMoving)
-								Body.WalkTo(point7, 60);
-						}
-						break;
-					case 8:
-						{
-							if (!Body.IsMoving)
-								Body.WalkTo(point8, 60);
-						}
-						break;
-					case 9:
-						{
-							if (!Body.IsMoving)
-								Body.WalkTo(point9, 60);
-						}
-						break;
-					case 10:
-						{
-							if (!Body.IsMoving)
-								Body.WalkTo(point10, 60);
-						}
-						break;
-				}
-				if (Body.IsWithinRadius(point1, 15))
-				{
-					Body.MaxSpeedBase = 0;
-					Body.StopMovingAt(point1);
-					Body.IsReturningHome = false;
-					Body.CancelWalkToSpawn();
-					if (!Body.IsCasting && healcheck1 == false)
-					{
-						new RegionTimer(Body, new RegionTimerCallback(CastingHealEffect), 3000);
-						healcheck1 = true;
-					}
-				}
-
-				if (Body.IsWithinRadius(point2, 15))
-				{
-					Body.MaxSpeedBase = 0;
-					Body.StopMovingAt(point2);
-					Body.IsReturningHome = false;
-					Body.CancelWalkToSpawn();
-					if (!Body.IsCasting && healcheck2 == false)
-					{
-						new RegionTimer(Body, new RegionTimerCallback(CastingHealEffect), 3000);
-						healcheck2 = true;
-					}
-				}
-				if (Body.IsWithinRadius(point3, 15))
-				{
-					Body.MaxSpeedBase = 0;
-					Body.StopMovingAt(point3);
-					Body.IsReturningHome = false;
-					Body.CancelWalkToSpawn();
-					if (!Body.IsCasting && healcheck3 == false)
-					{
-						new RegionTimer(Body, new RegionTimerCallback(CastingHealEffect), 3000);
-						healcheck3 = true;
-					}
-				}
-				if (Body.IsWithinRadius(point4, 15))
-				{
-					Body.MaxSpeedBase = 0;
-					Body.StopMovingAt(point4);
-					Body.IsReturningHome = false;
-					Body.CancelWalkToSpawn();
-					if (!Body.IsCasting && healcheck4 == false)
-					{
-						new RegionTimer(Body, new RegionTimerCallback(CastingHealEffect), 3000);
-						healcheck4 = true;
-					}
-				}
-				if (Body.IsWithinRadius(point5, 15))
-				{
-					Body.MaxSpeedBase = 0;
-					Body.StopMovingAt(point5);
-					Body.IsReturningHome = false;
-					Body.CancelWalkToSpawn();
-					if (!Body.IsCasting && healcheck5 == false)
-					{
-						new RegionTimer(Body, new RegionTimerCallback(CastingHealEffect), 3000);
-						healcheck5 = true;
-					}
-				}
-				if (Body.IsWithinRadius(point6, 15))
-				{
-					Body.MaxSpeedBase = 0;
-					Body.StopMovingAt(point6);
-					Body.IsReturningHome = false;
-					Body.CancelWalkToSpawn();
-					if (!Body.IsCasting && healcheck6 == false)
-					{
-						new RegionTimer(Body, new RegionTimerCallback(CastingHealEffect), 3000);
-						healcheck6 = true;
-					}
-				}
-				if (Body.IsWithinRadius(point7, 15))
-				{
-					Body.MaxSpeedBase = 0;
-					Body.StopMovingAt(point7);
-					Body.IsReturningHome = false;
-					Body.CancelWalkToSpawn();
-					if (!Body.IsCasting && healcheck7 == false)
-					{
-						new RegionTimer(Body, new RegionTimerCallback(CastingHealEffect), 3000);
-						healcheck7 = true;
-					}
-				}
-				if (Body.IsWithinRadius(point8, 15))
-				{
-					Body.MaxSpeedBase = 0;
-					Body.StopMovingAt(point8);
-					Body.IsReturningHome = false;
-					Body.CancelWalkToSpawn();
-					if (!Body.IsCasting && healcheck8 == false)
-					{
-						new RegionTimer(Body, new RegionTimerCallback(CastingHealEffect), 3000);
-						healcheck8 = true;
-					}
-				}
-				if (Body.IsWithinRadius(point9, 15))
-				{
-					Body.MaxSpeedBase = 0;
-					Body.StopMovingAt(point9);
-					Body.IsReturningHome = false;
-					Body.CancelWalkToSpawn();
-					if (!Body.IsCasting && healcheck9 == false)
-					{
-						new RegionTimer(Body, new RegionTimerCallback(CastingHealEffect), 3000);
-						healcheck9 = true;
-					}
-				}
-				if (Body.IsWithinRadius(point10, 15))
-				{
-					Body.MaxSpeedBase = 0;
-					Body.StopMovingAt(point10);
-					Body.IsReturningHome = false;
-					Body.CancelWalkToSpawn();
-					if (!Body.IsCasting && healcheck10 == false)
-					{
-						new RegionTimer(Body, new RegionTimerCallback(CastingHealEffect), 3000);
-						healcheck10 = true;
-					}
-				}
-				#endregion
-			}
-			base.Think();
-		}
-	}
-=======
     public class EvernFairyBrain : StandardMobBrain
     {
         private static readonly log4net.ILog log =
@@ -1072,5 +670,4 @@
             base.Think();
         }
     }
->>>>>>> 332ad506
 }