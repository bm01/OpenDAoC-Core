using System;
using System.Collections;
using System.Collections.Generic;
using System.Reflection;
using DOL.Database;
using DOL.Events;
using DOL.GS;
using DOL.GS.API;
using DOL.GS.PacketHandler;
using DOL.GS.PlayerTitles;
using DOL.GS.Quests;
using log4net;

namespace DOL.GS.DailyQuest.Albion
{
	public class EpicRvRMobsWeeklyQuestAlb : Quests.WeeklyQuest
	{
		/// <summary>
		/// Defines a logger for this class.
		/// </summary>
		private static readonly ILog log = LogManager.GetLogger(MethodBase.GetCurrentMethod().DeclaringType);

		protected const string questTitle = "[Weekly] Frontier Cleanup";
		protected const int minimumLevel = 50;
		protected const int maximumLevel = 50;
		
		// Kill Goal
		protected const int MAX_KILLED = 1;
		// Quest Counter
		private int _evernKilled = 0;
		private int _glacierGiantKilled = 0;
		private int _greenKnightKilled = 0;
		
		private static GameNPC Haszan = null; // Start NPC

		protected const string EVERN_NAME = "Evern";
		protected const string GREENKNIGHT_NAME = "Green Knight";
		protected const string GLACIERGIANT_NAME = "Glacier Giant";
		
		// Constructors
		public EpicRvRMobsWeeklyQuestAlb() : base()
		{
		}

		public EpicRvRMobsWeeklyQuestAlb(GamePlayer questingPlayer) : base(questingPlayer)
		{
		}

		public EpicRvRMobsWeeklyQuestAlb(GamePlayer questingPlayer, int step) : base(questingPlayer, step)
		{
		}

		public EpicRvRMobsWeeklyQuestAlb(GamePlayer questingPlayer, DBQuest dbQuest) : base(questingPlayer, dbQuest)
		{
		}

		public override int Level
		{
			get
			{
				// Quest Level
				return minimumLevel;
			}
		}
		
		[ScriptLoadedEvent]
		public static void ScriptLoaded(DOLEvent e, object sender, EventArgs args)
		{
			if (!ServerProperties.Properties.LOAD_QUESTS)
				return;
			

			#region defineNPCs

			GameNPC[] npcs = WorldMgr.GetNPCsByName("Haszan", eRealm.Albion);

			if (npcs.Length > 0)
				foreach (GameNPC npc in npcs)
					if (npc.CurrentRegionID == 1 && npc.X == 583866 && npc.Y == 477497)
					{
						Haszan = npc;
						break;
					}

			if (Haszan == null)
			{
				if (log.IsWarnEnabled)
					log.Warn("Could not find Haszan , creating it ...");
				Haszan = new GameNPC();
				Haszan.Model = 51;
				Haszan.Name = "Haszan";
				Haszan.GuildName = "Atlas Quest";
				Haszan.Realm = eRealm.Albion;
				//Castle Sauvage Location
				Haszan.CurrentRegionID = 1;
				Haszan.Size = 50;
				Haszan.Level = 59;
				Haszan.X = 583866;
				Haszan.Y = 477497;
				Haszan.Z = 2600;
				Haszan.Heading = 3111;
				Haszan.AddToWorld();
				if (SAVE_INTO_DATABASE)
				{
					Haszan.SaveIntoDatabase();
				}
			}

			#endregion

			#region defineItems
			#endregion

			#region defineObject
			#endregion

			GameEventMgr.AddHandler(GamePlayerEvent.AcceptQuest, new DOLEventHandler(SubscribeQuest));
			GameEventMgr.AddHandler(GamePlayerEvent.DeclineQuest, new DOLEventHandler(SubscribeQuest));

			GameEventMgr.AddHandler(Haszan, GameObjectEvent.Interact, new DOLEventHandler(TalkToHaszan));
			GameEventMgr.AddHandler(Haszan, GameLivingEvent.WhisperReceive, new DOLEventHandler(TalkToHaszan));

			/* Now we bring to Haszan the possibility to give this quest to players */
			Haszan.AddQuestToGive(typeof (EpicRvRMobsWeeklyQuestAlb));

			if (log.IsInfoEnabled)
				log.Info("Quest \"" + questTitle + "\" initialized");
		}

		[ScriptUnloadedEvent]
		public static void ScriptUnloaded(DOLEvent e, object sender, EventArgs args)
		{
			//if not loaded, don't worry
			if (Haszan == null)
				return;
			// remove handlers
			GameEventMgr.RemoveHandler(GamePlayerEvent.AcceptQuest, new DOLEventHandler(SubscribeQuest));
			GameEventMgr.RemoveHandler(GamePlayerEvent.DeclineQuest, new DOLEventHandler(SubscribeQuest));

			GameEventMgr.RemoveHandler(Haszan, GameObjectEvent.Interact, new DOLEventHandler(TalkToHaszan));
			GameEventMgr.RemoveHandler(Haszan, GameLivingEvent.WhisperReceive, new DOLEventHandler(TalkToHaszan));

			/* Now we remove to Haszan the possibility to give this quest to players */
			Haszan.RemoveQuestToGive(typeof (EpicRvRMobsWeeklyQuestAlb));
		}

		protected static void TalkToHaszan(DOLEvent e, object sender, EventArgs args)
		{
			//We get the player from the event arguments and check if he qualifies		
			GamePlayer player = ((SourceEventArgs) args).Source as GamePlayer;
			if (player == null)
				return;

			if(Haszan.CanGiveQuest(typeof (EpicRvRMobsWeeklyQuestAlb), player)  <= 0)
				return;

			//We also check if the player is already doing the quest
			EpicRvRMobsWeeklyQuestAlb quest = player.IsDoingQuest(typeof (EpicRvRMobsWeeklyQuestAlb)) as EpicRvRMobsWeeklyQuestAlb;

			if (e == GameObjectEvent.Interact)
			{
				if (quest != null)
				{
					switch (quest.Step)
					{
						case 1:
							Haszan.SayTo(player, player.Name + ", please find allys and kill the epic creatures in frontiers for Albion!");
							break;
						case 2:
							Haszan.SayTo(player, "Hello " + player.Name + ", did you [slay the creatures] and return for your reward?");
							break;
					}
				}
				else
				{
					Haszan.SayTo(player, "*********************************************************************");
					Haszan.SayTo(player, "Hello "+ player.Name +", I am Haszan, do you need a task? "+
					                       "I heard you are strong enough to help me with Weekly Missions of Albion. \n\n"+
					                       "\nCan you support Albion and [kill the epic creatures] in frontiers?");
				}
			}
				// The player whispered to the NPC
			else if (e == GameLivingEvent.WhisperReceive)
			{
				WhisperReceiveEventArgs wArgs = (WhisperReceiveEventArgs) args;
				if (quest == null)
				{
					switch (wArgs.Text)
					{
						case "kill the epic creatures":
							player.Out.SendQuestSubscribeCommand(Haszan, QuestMgr.GetIDForQuestType(typeof(EpicRvRMobsWeeklyQuestAlb)), "Will you help Haszan "+questTitle+"?");
							break;
					}
				}
				else
				{
					switch (wArgs.Text)
					{
						case "slay the creatures":
							if (quest.Step == 2)
							{
								player.Out.SendMessage("Thank you for your contribution!", eChatType.CT_Chat, eChatLoc.CL_PopupWindow);
								quest.FinishQuest();
							}
							break;
						case "abort":
							player.Out.SendCustomDialog("Do you really want to abort this quest, \nall items gained during quest will be lost?", new CustomDialogResponse(CheckPlayerAbortQuest));
							break;
					}
				}
			}
		}

		public override string QuestPropertyKey
		{
			get => "EpicRvRMobsWeeklyQuestAlb";
			set { ; }
		}

		public override bool CheckQuestQualification(GamePlayer player)
		{
			// if the player is already doing the quest his level is no longer of relevance
			if (player.IsDoingQuest(typeof (EpicRvRMobsWeeklyQuestAlb)) != null)
				return true;

			// This checks below are only performed is player isn't doing quest already

			//if (player.HasFinishedQuest(typeof(Academy_47)) == 0) return false;

			//if (!CheckPartAccessible(player,typeof(CityOfCamelot)))
			//	return false;

			if (player.Level < minimumLevel || player.Level > maximumLevel)
				return false;

			return true;
		}

		public override void LoadQuestParameters()
		{
			_evernKilled = GetCustomProperty(EVERN_NAME) != null ? int.Parse(GetCustomProperty(EVERN_NAME)) : 0;
			_glacierGiantKilled = GetCustomProperty(GLACIERGIANT_NAME) != null ? int.Parse(GetCustomProperty(GLACIERGIANT_NAME)) : 0;
			_greenKnightKilled = GetCustomProperty(GREENKNIGHT_NAME) != null ? int.Parse(GetCustomProperty(GREENKNIGHT_NAME)) : 0;
		}

		public override void SaveQuestParameters()
		{
			SetCustomProperty(EVERN_NAME, _evernKilled.ToString());
			SetCustomProperty(GLACIERGIANT_NAME, _glacierGiantKilled.ToString());
			SetCustomProperty(GREENKNIGHT_NAME, _greenKnightKilled.ToString());
		}

		private static void CheckPlayerAbortQuest(GamePlayer player, byte response)
		{
			EpicRvRMobsWeeklyQuestAlb quest = player.IsDoingQuest(typeof (EpicRvRMobsWeeklyQuestAlb)) as EpicRvRMobsWeeklyQuestAlb;

			if (quest == null)
				return;

			if (response == 0x00)
			{
				SendSystemMessage(player, "Good, now go out there and slay those creatures!");
			}
			else
			{
				SendSystemMessage(player, "Aborting Quest " + questTitle + ". You can start over again if you want.");
				quest.AbortQuest();
			}
		}

		protected static void SubscribeQuest(DOLEvent e, object sender, EventArgs args)
		{
			QuestEventArgs qargs = args as QuestEventArgs;
			if (qargs == null)
				return;

			if (qargs.QuestID != QuestMgr.GetIDForQuestType(typeof(EpicRvRMobsWeeklyQuestAlb)))
				return;

			if (e == GamePlayerEvent.AcceptQuest)
				CheckPlayerAcceptQuest(qargs.Player, 0x01);
			else if (e == GamePlayerEvent.DeclineQuest)
				CheckPlayerAcceptQuest(qargs.Player, 0x00);
		}

		private static void CheckPlayerAcceptQuest(GamePlayer player, byte response)
		{
			if(Haszan.CanGiveQuest(typeof (EpicRvRMobsWeeklyQuestAlb), player)  <= 0)
				return;

			if (player.IsDoingQuest(typeof (EpicRvRMobsWeeklyQuestAlb)) != null)
				return;

			if (response == 0x00)
			{
				player.Out.SendMessage("Thank you for helping Atlas.", eChatType.CT_Say, eChatLoc.CL_PopupWindow);
			}
			else
			{
				//Check if we can add the quest!
				if (!Haszan.GiveQuest(typeof (EpicRvRMobsWeeklyQuestAlb), player, 1))
					return;

				Haszan.SayTo(player, "Please, find the epic monsters in frontiers and return for your reward.");

			}
		}

		//Set quest name
		public override string Name
		{
			get { return questTitle; }
		}

		// Define Steps
		public override string Description
		{
			get
			{
				switch (Step)
				{
					case 1:
						return "Find and slay the three dangerous epic monsters! \n" +
						       "Killed: " + EVERN_NAME + " ("+ _evernKilled +" | " + MAX_KILLED + ")\n" +
						       "Killed: " + GREENKNIGHT_NAME + " ("+ _greenKnightKilled +" | " + MAX_KILLED + ")\n" +
						       "Killed: " + GLACIERGIANT_NAME + " ("+ _glacierGiantKilled +" | " + MAX_KILLED + ")\n";
					case 2:
						return "Return to Haszan for your Reward.";
				}
				return base.Description;
			}
		}

		public override void Notify(DOLEvent e, object sender, EventArgs args)
		{
			GamePlayer player = sender as GamePlayer;

			if (player == null || player.IsDoingQuest(typeof(EpicRvRMobsWeeklyQuestAlb)) == null)
				return;

			if (sender != m_questPlayer)
				return;

			if (Step == 1 && e == GameLivingEvent.EnemyKilled)
			{
				EnemyKilledEventArgs gArgs = (EnemyKilledEventArgs) args;

				if (gArgs.Target.Name.ToLower() == EVERN_NAME.ToLower() && gArgs.Target is GameNPC && _evernKilled < MAX_KILLED)
				{
					_evernKilled = 1;
					player.Out.SendMessage("[Weekly] You killed " + EVERN_NAME + ": (" + _evernKilled + " | " + MAX_KILLED + ")", eChatType.CT_ScreenCenter, eChatLoc.CL_SystemWindow);
					player.Out.SendQuestUpdate(this);
				}
				else if (gArgs.Target.Name.ToLower() == GREENKNIGHT_NAME.ToLower() && gArgs.Target is GameNPC && _greenKnightKilled < MAX_KILLED)
				{
					_greenKnightKilled = 1;
					player.Out.SendMessage("[Weekly] You killed " + GREENKNIGHT_NAME + ": (" + _greenKnightKilled + " | " + MAX_KILLED + ")", eChatType.CT_ScreenCenter, eChatLoc.CL_SystemWindow);
					player.Out.SendQuestUpdate(this);
				}
				else if (gArgs.Target.Name.ToLower() == GLACIERGIANT_NAME.ToLower() && gArgs.Target is GameNPC && _glacierGiantKilled < MAX_KILLED)
				{
					_glacierGiantKilled = 1;
					player.Out.SendMessage("[Weekly] You killed " + GLACIERGIANT_NAME + ": (" + _glacierGiantKilled + " | " + MAX_KILLED + ")", eChatType.CT_ScreenCenter, eChatLoc.CL_SystemWindow);
					player.Out.SendQuestUpdate(this);
				}
				
				if (_evernKilled >= MAX_KILLED && _greenKnightKilled >= MAX_KILLED && _glacierGiantKilled>= MAX_KILLED)
				{
					// FinishQuest or go back to Haszan
					Step = 2;
				}
			}
		}

		public override void AbortQuest()
		{
			base.AbortQuest(); //Defined in Quest, changes the state, stores in DB etc ...
		}

		public override void FinishQuest()
		{
			//m_questPlayer.GainExperience(eXPSource.Quest, (m_questPlayer.ExperienceForNextLevel - m_questPlayer.ExperienceForCurrentLevel)/10, true);
<<<<<<< HEAD
			m_questPlayer.AddMoney(Money.GetMoney(0,0,m_questPlayer.Level * 5,25,Util.Random(50)), "You receive {0} as a reward.");
=======
			m_questPlayer.AddMoney(Money.GetMoney(0,0,m_questPlayer.Level * 5,32,Util.Random(50)), "You receive {0} as a reward.");
>>>>>>> 8293ae03
			AtlasROGManager.GenerateOrbAmount(m_questPlayer, 5000);
			_evernKilled = 0;
			_glacierGiantKilled = 0;
			_greenKnightKilled = 0;
			base.FinishQuest(); //Defined in Quest, changes the state, stores in DB etc ...
		}
	}
}<|MERGE_RESOLUTION|>--- conflicted
+++ resolved
@@ -380,11 +380,7 @@
 		public override void FinishQuest()
 		{
 			//m_questPlayer.GainExperience(eXPSource.Quest, (m_questPlayer.ExperienceForNextLevel - m_questPlayer.ExperienceForCurrentLevel)/10, true);
-<<<<<<< HEAD
-			m_questPlayer.AddMoney(Money.GetMoney(0,0,m_questPlayer.Level * 5,25,Util.Random(50)), "You receive {0} as a reward.");
-=======
 			m_questPlayer.AddMoney(Money.GetMoney(0,0,m_questPlayer.Level * 5,32,Util.Random(50)), "You receive {0} as a reward.");
->>>>>>> 8293ae03
 			AtlasROGManager.GenerateOrbAmount(m_questPlayer, 5000);
 			_evernKilled = 0;
 			_glacierGiantKilled = 0;
