--- conflicted
+++ resolved
@@ -321,10 +321,7 @@
 			if (e == GameLivingEvent.EnemyKilled)
 			{
 				EnemyKilledEventArgs gArgs = (EnemyKilledEventArgs) args;
-<<<<<<< HEAD
-=======
-
->>>>>>> 5e86bb1e
+
 				if (player.GetConLevel(gArgs.Target) > 0) 
 				{
 					OrangeConKilled++;
