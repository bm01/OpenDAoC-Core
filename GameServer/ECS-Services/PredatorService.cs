--- conflicted
+++ resolved
@@ -38,13 +38,8 @@
                     .FirstOrDefault() as AbstractArea;
                 
                 //if user is not in an RvR zone, or is in DF
-<<<<<<< HEAD
-                if ((activePlayer != null && 
-                     activePlayer.CurrentZone != null && 
-=======
                 if (activePlayer != null && 
                      (activePlayer.CurrentZone != null && 
->>>>>>> 661d2857
                      !activePlayer.CurrentZone.IsRvR 
                      && (area == null || (area != null && !area.Description.Equals("Druim Ligen"))) 
                      || activePlayer.CurrentZone?.ID == 249))
