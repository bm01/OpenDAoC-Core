using System.Collections.Generic;
using System.Linq;
using System.Reflection;
using System.Threading.Tasks;
using DOL.GS.PacketHandler;
using DOL.GS.Spells;
using ECS.Debug;
using log4net;

namespace DOL.GS
{
    public static class EffectListService
    {
        private static readonly ILog log = LogManager.GetLogger(MethodBase.GetCurrentMethod().DeclaringType);

        private const string ServiceName = "EffectListService";

        static EffectListService()
        {
            //This should technically be the world manager
            EntityManager.AddService(typeof(EffectListService));
        }

        public static void Tick(long tick)
        {
            Diagnostics.StartPerfCounter(ServiceName);

            GameLiving[] arr = EntityManager.GetLivingByComponent(typeof(EffectListComponent));

            Parallel.ForEach(arr, p =>
            {
                long startTick = GameTimer.GetTickCount();
                HandleEffects(tick,p);
                long stopTick = GameTimer.GetTickCount();
                if((stopTick - startTick)  > 25 )
                    log.Warn($"Long EffectListService.Tick for {p.Name}({p.ObjectID}) Time: {stopTick - startTick}ms");
            });
            
            Diagnostics.StopPerfCounter(ServiceName);
        }

        private static void HandleEffects(long tick, GameLiving living)
        {
            if (living?.effectListComponent?.Effects.Count > 0)
            {
                var effects = new List<ECSGameEffect>(10);

                lock (living.effectListComponent.EffectsLock)
                {
                    var currentEffects = living.effectListComponent.Effects.Values.ToList();

                    for (int i = 0; i < currentEffects.Count; i++)
                    {
                        effects.AddRange(currentEffects[i]);
                    }
                }

                for (int j = 0; j < effects.Count; j++)
                {
                    var e = effects[j];

                    if (e is null)
                        continue;

                    if (!e.Owner.IsAlive || e.Owner.ObjectState == GameObject.eObjectState.Deleted)
                    {
                        EffectService.RequestCancelEffect(e);
                        continue;
                    }

                    // TEMP - A lot of the code below assumes effects come from spells but many effects come from abilities (Sprint, Stealth, RAs, etc)
                    // This will need a better refactor later but for now this prevents crashing while working on porting over non-spell based effects to our system.
                    if (e is ECSGameAbilityEffect)
                    {
                        if (e.NextTick != 0 && tick > e.NextTick)
                            e.OnEffectPulse();

                        if (e.Duration > 0 && tick > e.ExpireTick)
                            EffectService.RequestCancelEffect(e);

                        continue;
                    }
                    else if (e is ECSGameSpellEffect effect)
                    {
                        if (tick > effect.ExpireTick && (!effect.IsConcentrationEffect() || effect.SpellHandler.Spell.IsFocus))
                        {
                            if (effect.EffectType == eEffect.Pulse && effect.SpellHandler.Caster.ActivePulseSpells.ContainsKey(effect.SpellHandler.Spell.SpellType))
                            {
                                if (effect.SpellHandler.Spell.PulsePower > 0)
                                {
                                    if (effect.SpellHandler.Caster.Mana >= effect.SpellHandler.Spell.PulsePower)
                                    {
                                        effect.SpellHandler.Caster.Mana -= effect.SpellHandler.Spell.PulsePower;
                                        effect.SpellHandler.StartSpell(null);
                                        effect.ExpireTick += effect.PulseFreq;
                                    }
                                    else
                                    {
                                        ((SpellHandler)effect.SpellHandler).MessageToCaster("You do not have enough power and your spell was canceled.", eChatType.CT_SpellExpires);
                                        EffectService.RequestCancelConcEffect(effect);
                                        continue;
                                    }
                                }
                                else
                                {
                                    effect.SpellHandler.StartSpell(null);
                                    effect.ExpireTick += effect.PulseFreq;
                                }

                                if (effect.SpellHandler.Spell.IsHarmful && effect.SpellHandler.Spell.SpellType != (byte)eSpellType.Charm && effect.SpellHandler.Spell.SpellType != (byte)eSpellType.SpeedDecrease)
                                {
                                    if (!(effect.Owner.IsMezzed || effect.Owner.IsStunned))
                                        ((SpellHandler)effect.SpellHandler).SendCastAnimation();
                                }
                            }
                            else
                            {
                                if (effect.SpellHandler.Spell.IsPulsing && effect.SpellHandler.Caster.ActivePulseSpells.ContainsKey(effect.SpellHandler.Spell.SpellType) &&
                                    effect.ExpireTick >= (effect.LastTick + (effect.Duration > 0 ? effect.Duration : effect.PulseFreq)))
                                {
                                    //Add time to effect to make sure the spell refreshes instead of cancels
                                    effect.ExpireTick += GameLoop.TickRate;
                                    effect.LastTick = GameLoop.GameLoopTime;
                                }
                                else
                                    EffectService.RequestCancelEffect(effect);
                            }
                        }

                        if (effect is not ECSImmunityEffect && effect.EffectType != eEffect.Pulse && effect.SpellHandler.Spell.SpellType == (byte)eSpellType.SpeedDecrease)
                        {
                            if (tick > effect.NextTick)
                            {
                                double factor = 2.0 - (effect.Duration - effect.GetRemainingTimeForClient()) / (double)(effect.Duration >> 1);

                                if (factor < 0)
                                    factor = 0;
                                else if (factor > 1)
                                    factor = 1;

                                //effect.Owner.BuffBonusMultCategory1.Set((int)eProperty.MaxSpeed, effect.SpellHandler.Spell.ID, 1.0 - effect.SpellHandler.Spell.Value * factor * 0.01);
                                effect.Owner.BuffBonusMultCategory1.Set((int)eProperty.MaxSpeed, effect.EffectType, 1.0 - effect.SpellHandler.Spell.Value * factor * 0.01);

                                UnbreakableSpeedDecreaseSpellHandler.SendUpdates(effect.Owner);
                                effect.NextTick = GameLoop.GameLoopTime + effect.TickInterval;
                                if (factor <= 0)
                                    effect.ExpireTick = GameLoop.GameLoopTime - 1;
                            }
                        }

                        if (effect.NextTick != 0 && tick >= effect.NextTick && tick < effect.ExpireTick)
                            effect.OnEffectPulse();

                        if (effect.IsConcentrationEffect() && tick > effect.NextTick)
                        {
                            //Check if player is too far away from Caster for Concentration buff.
                            if (!effect.SpellHandler.Caster.
                                IsWithinRadius(effect.Owner,
                                effect.SpellHandler.Spell.SpellType != (byte)eSpellType.EnduranceRegenBuff ? ServerProperties.Properties.BUFF_RANGE > 0 ? ServerProperties.Properties.BUFF_RANGE : 5000 : 1500)
                                && !effect.IsDisabled)
                            {
                                ECSGameSpellEffect disabled = null;
                                if (effect.Owner.effectListComponent.GetSpellEffects(effect.EffectType).Count > 1)
                                    disabled = effect.Owner.effectListComponent.GetBestDisabledSpellEffect(effect.EffectType);

                                EffectService.RequestDisableEffect(effect);

                                if (disabled != null)
                                    EffectService.RequestEnableEffect(disabled);
                            }
                            //Check if player is back in range of Caster for Concentration buff.
                            else if (effect.SpellHandler.Caster.IsWithinRadius(effect.Owner,
                                effect.SpellHandler.Spell.SpellType != (byte)eSpellType.EnduranceRegenBuff ? ServerProperties.Properties.BUFF_RANGE > 0 ? ServerProperties.Properties.BUFF_RANGE : 5000 : 1500)
                                && effect.IsDisabled)
                            {
                                //Check if this effect is better than currently enabled effects. Enable this effect and disable other effect if true.
                                ECSGameSpellEffect enabled = null;
                                effect.Owner.effectListComponent.Effects.TryGetValue(effect.EffectType, out List<ECSGameEffect> sameEffectTypeEffects);
                                bool isBest = false;

                                if (sameEffectTypeEffects.Count == 1)
                                    isBest = true;
                                else if (sameEffectTypeEffects.Count > 1)
                                {
                                    foreach (var tmpEff in sameEffectTypeEffects)
                                    {
                                        if (tmpEff is ECSGameSpellEffect eff)
                                        {
                                            //Check only against enabled spells
                                            if (!eff.IsDisabled)
                                            {
                                                enabled = eff;
                                                isBest = effect.SpellHandler.Spell.Value > eff.SpellHandler.Spell.Value;
                                            }
                                        }
                                    }
                                }

                                if (isBest)
                                {
                                    EffectService.RequestEnableEffect(effect);

                                    if (enabled != null)
                                        EffectService.RequestDisableEffect(enabled);
                                }
                            }

                            effect.NextTick = GameLoop.GameLoopTime + effect.PulseFreq;
                        }
                    }
                }
<<<<<<< HEAD
                
=======
>>>>>>> 8c77366a
            }
        }

        public static ECSGameEffect GetEffectOnTarget(GameLiving target, eEffect effectType, eSpellType spellType = eSpellType.Null)
        {
            lock (target.effectListComponent.EffectsLock)
            {
<<<<<<< HEAD
                target.effectListComponent.Effects.TryGetValue(effectType, out effects);
=======
                target.effectListComponent.Effects.TryGetValue(effectType, out List<ECSGameEffect> effects);
>>>>>>> 8c77366a

                if (effects != null && spellType == eSpellType.Null)
                    return effects.FirstOrDefault();
                else if (effects != null)
                    return effects.OfType<ECSGameSpellEffect>().Where(e => e.SpellHandler.Spell.SpellType == (byte) spellType).FirstOrDefault();
                else
                    return null;
            }
        }

        public static ECSGameSpellEffect GetSpellEffectOnTarget(GameLiving target, eEffect effectType, eSpellType spellType = eSpellType.Null)
        {
            if (target == null)
                return null;

            lock (target.effectListComponent.EffectsLock)
            {
                target.effectListComponent.Effects.TryGetValue(effectType, out List<ECSGameEffect> effects);

                if (effects != null)
                    return effects.OfType<ECSGameSpellEffect>().Where(e => e != null && (spellType == eSpellType.Null || e.SpellHandler.Spell.SpellType == (byte) spellType)).FirstOrDefault();
                else
                    return null;
            }
        }

        public static ECSGameAbilityEffect GetAbilityEffectOnTarget(GameLiving target, eEffect effectType)
        {
            lock (target.effectListComponent.EffectsLock)
            {
                target.effectListComponent.Effects.TryGetValue(effectType, out List<ECSGameEffect> effects);

                if (effects != null)
                    return (ECSGameAbilityEffect) effects.Where(e => e is ECSGameAbilityEffect).FirstOrDefault();
                else
                    return null;
            }
        }

        public static ECSImmunityEffect GetImmunityEffectOnTarget(GameLiving target, eEffect effectType)
        {
            lock (target.effectListComponent.EffectsLock)
            {
                target.effectListComponent.Effects.TryGetValue(effectType, out List<ECSGameEffect> effects);

                if (effects != null)
                    return (ECSImmunityEffect) effects.Where(e => e is ECSImmunityEffect).FirstOrDefault();
                else
                    return null;
            }
        }

        public static ECSPulseEffect GetPulseEffectOnTarget(GameLiving target, Spell spell)
        {
            lock (target.effectListComponent.EffectsLock)
            {
                target.effectListComponent.Effects.TryGetValue(eEffect.Pulse, out List<ECSGameEffect> effects);

                if (effects != null)
                    return (ECSPulseEffect) effects.Where(e => e is ECSPulseEffect && e.SpellHandler.Spell == spell).FirstOrDefault();
                else
                    return null;
            }
        }

        public static bool TryCancelFirstEffectOfTypeOnTarget(GameLiving target, eEffect effectType)
        {
            if (target == null || target.effectListComponent == null)
                return false;

            ECSGameEffect effectToCancel;

            lock (target.effectListComponent.EffectsLock)
            {
                if (!target.effectListComponent.ContainsEffectForEffectType(effectType))
                    return false;

                effectToCancel = GetEffectOnTarget(target, effectType);

                if (effectToCancel == null)
                    return false;

                EffectService.RequestImmediateCancelEffect(effectToCancel);
                return true;
            }
        }
    }
}<|MERGE_RESOLUTION|>--- conflicted
+++ resolved
@@ -209,10 +209,6 @@
                         }
                     }
                 }
-<<<<<<< HEAD
-                
-=======
->>>>>>> 8c77366a
             }
         }
 
@@ -220,11 +216,7 @@
         {
             lock (target.effectListComponent.EffectsLock)
             {
-<<<<<<< HEAD
-                target.effectListComponent.Effects.TryGetValue(effectType, out effects);
-=======
                 target.effectListComponent.Effects.TryGetValue(effectType, out List<ECSGameEffect> effects);
->>>>>>> 8c77366a
 
                 if (effects != null && spellType == eSpellType.Null)
                     return effects.FirstOrDefault();
