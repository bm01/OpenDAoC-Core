--- conflicted
+++ resolved
@@ -131,9 +131,6 @@
                                     }
                                 }
 
-<<<<<<< HEAD
-                                if (effect.NextTick != 0 && tick >= effect.NextTick)
-=======
                             if (effect.NextTick != 0 && tick >= effect.NextTick)
                             {
                                 effect.OnEffectPulse();
@@ -144,45 +141,29 @@
                                     IsWithinRadius(effect.Owner,
                                     effect.SpellHandler.Spell.SpellType != (byte)eSpellType.EnduranceRegenBuff ? ServerProperties.Properties.BUFF_RANGE > 0 ? ServerProperties.Properties.BUFF_RANGE : 5000 : 1500)
                                     && !effect.IsDisabled)
->>>>>>> 452df354
-                                {
-                                    effect.OnEffectPulse();
-                                }
-<<<<<<< HEAD
-                                if (effect.IsConcentrationEffect() && tick > effect.NextTick)
-=======
+                                {
+                                    EffectService.RequestDisableEffect(effect, true);
+                                }
                                 else if (effect.SpellHandler.Caster.IsWithinRadius(effect.Owner,
                                     effect.SpellHandler.Spell.SpellType != (byte)eSpellType.EnduranceRegenBuff ? ServerProperties.Properties.BUFF_RANGE > 0 ? ServerProperties.Properties.BUFF_RANGE : 5000 : 1500)
                                     && effect.IsDisabled)
->>>>>>> 452df354
-                                {
-                                    if (!effect.SpellHandler.Caster.
-                                        IsWithinRadius(effect.Owner,
-                                        effect.SpellHandler.Spell.SpellType != (byte)eSpellType.EnduranceRegenBuff ? ServerProperties.Properties.BUFF_RANGE > 0 ? ServerProperties.Properties.BUFF_RANGE : 5000 : effect.SpellHandler.Spell.Range)
-                                        && !effect.IsDisabled)
-                                    {
-                                        EffectService.RequestDisableEffect(effect);
-                                    }
-                                    else if (effect.SpellHandler.Caster.IsWithinRadius(effect.Owner,
-                                        effect.SpellHandler.Spell.SpellType != (byte)eSpellType.EnduranceRegenBuff ? ServerProperties.Properties.BUFF_RANGE > 0 ? ServerProperties.Properties.BUFF_RANGE : 5000 : effect.SpellHandler.Spell.Range)
-                                        && effect.IsDisabled)
-                                    {
-                                        List<ECSGameEffect> concEffects;
-                                        effect.Owner.effectListComponent.Effects.TryGetValue(effect.EffectType, out concEffects);
-                                        bool isBest = false;
-                                        if (concEffects.Count == 1)
-                                            isBest = true;
-                                        else if (concEffects.Count > 1)
-                                        {
-                                            foreach (ECSGameSpellEffect eff in effects)
-                                                if (effect.SpellHandler.Spell.Value > eff.SpellHandler.Spell.Value)
-                                                {
-                                                    isBest = true;
-                                                    break;
-                                                }
-                                                else
-                                                    isBest = false;
-                                        }
+                                {
+                                    List<ECSGameEffect> concEffects;
+                                    effect.Owner.effectListComponent.Effects.TryGetValue(effect.EffectType, out concEffects);
+                                    bool isBest = false;
+                                    if (concEffects.Count == 1)
+                                        isBest = true;
+                                    else if (concEffects.Count > 1)
+                                    {
+                                        foreach (ECSGameSpellEffect eff in effects)
+                                            if (effect.SpellHandler.Spell.Value > eff.SpellHandler.Spell.Value)
+                                            {
+                                                isBest = true;
+                                                break;
+                                            }
+                                            else
+                                                isBest = false;
+                                    }
 
                                         if (isBest)
                                             EffectService.RequestEnableEffect(effect);
