--- conflicted
+++ resolved
@@ -43,19 +43,10 @@
                 var currentEffects = living.effectListComponent.Effects.Values.ToList();
                 for (int i = 0; i < currentEffects.Count; i++)
                 {
-<<<<<<< HEAD
-                    if (currentEffects[i] != null) {
-                        var effects = currentEffects[i].ToArray();
-                    
-                    
-                        //foreach (var effects in currentEffects)
-                        //{
-=======
                     if (currentEffects[i] != null)
                     { 
                         var effects = currentEffects[i].ToArray();
                         
->>>>>>> 7cf4f6bc
                         for (int j = 0; j < effects.Length; j++)
                         {
                             var e = effects[j];
@@ -157,9 +148,8 @@
                                 if (effect.IsConcentrationEffect() && tick > effect.NextTick)
                                 {
                                     if (!effect.SpellHandler.Caster.
-<<<<<<< HEAD
-                                            IsWithinRadius(effect.Owner,
-                                                effect.SpellHandler.Spell.SpellType != (byte)eSpellType.EnduranceRegenBuff ? ServerProperties.Properties.BUFF_RANGE > 0 ? ServerProperties.Properties.BUFF_RANGE : 5000 : 1500)
+                                        IsWithinRadius(effect.Owner,
+                                        effect.SpellHandler.Spell.SpellType != (byte)eSpellType.EnduranceRegenBuff ? ServerProperties.Properties.BUFF_RANGE > 0 ? ServerProperties.Properties.BUFF_RANGE : 5000 : 1500)
                                         && !effect.IsDisabled)
                                     {
                                         ECSGameSpellEffect disabled = null;
@@ -172,28 +162,9 @@
                                             EffectService.RequestEnableEffect(disabled);
                                     }
                                     else if (effect.SpellHandler.Caster.IsWithinRadius(effect.Owner,
-                                                 effect.SpellHandler.Spell.SpellType != (byte)eSpellType.EnduranceRegenBuff ? ServerProperties.Properties.BUFF_RANGE > 0 ? ServerProperties.Properties.BUFF_RANGE : 5000 : 1500)
-                                             && effect.IsDisabled)
-                                    {
-=======
-                                        IsWithinRadius(effect.Owner,
-                                        effect.SpellHandler.Spell.SpellType != (byte)eSpellType.EnduranceRegenBuff ? ServerProperties.Properties.BUFF_RANGE > 0 ? ServerProperties.Properties.BUFF_RANGE : 5000 : 1500)
-                                        && !effect.IsDisabled)
-                                    {
-                                        ECSGameSpellEffect disabled = null;
-                                        if (effect.Owner.effectListComponent.GetSpellEffects(effect.EffectType).Count > 1)
-                                            disabled = effect.Owner.effectListComponent.GetBestDisabledSpellEffect(effect.EffectType);
-
-                                        EffectService.RequestDisableEffect(effect);
-
-                                        if (disabled != null)
-                                            EffectService.RequestEnableEffect(disabled);
-                                    }
-                                    else if (effect.SpellHandler.Caster.IsWithinRadius(effect.Owner,
                                         effect.SpellHandler.Spell.SpellType != (byte)eSpellType.EnduranceRegenBuff ? ServerProperties.Properties.BUFF_RANGE > 0 ? ServerProperties.Properties.BUFF_RANGE : 5000 : 1500)
                                         && effect.IsDisabled)
                                     {
->>>>>>> 7cf4f6bc
                                         ECSGameSpellEffect enabled = null;
                                         List<ECSGameEffect> concEffects;
                                         effect.Owner.effectListComponent.Effects.TryGetValue(effect.EffectType, out concEffects);
