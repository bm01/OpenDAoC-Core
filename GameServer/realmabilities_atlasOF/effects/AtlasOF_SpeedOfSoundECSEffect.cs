using System;
using System.Linq;
using DOL.Events;
using DOL.GS.RealmAbilities;

namespace DOL.GS.Effects
{
    public class SpeedOfSoundECSEffect : ECSGameAbilityEffect
    {
        public SpeedOfSoundECSEffect(ECSGameEffectInitParams initParams)
            : base(initParams)
        {
            EffectType = eEffect.MovementSpeedBuff;
            EffectService.RequestStartEffect(this);
        }

        // removed handler as OF SOS doesn't break on attack - yay minstrels..
        // DOLEventHandler m_attackFinished = new DOLEventHandler(AttackFinished);

        /// <summary>
        /// Called when the effectowner attacked an enemy
        /// </summary>
        /// <param name="e">The event which was raised</param>
        /// <param name="sender">Sender of the event</param>
        /// <param name="args">EventArgs associated with the event</param>
        private static void AttackFinished(DOLEvent e, object sender, EventArgs args)
        {
            GamePlayer player = (GamePlayer) sender;
            if (e == GameLivingEvent.CastFinished)
            {
                CastingEventArgs cfea = args as CastingEventArgs;
                
                if (cfea.SpellHandler.Caster != player)
                    return;

                //cancel if the effectowner casts a non-positive spell
                if (!cfea.SpellHandler.HasPositiveEffect)
                {
                    EffectService.RequestCancelEffect(player.effectListComponent.GetAllEffects().FirstOrDefault(x => x.GetType() == typeof(SpeedOfSoundECSEffect)));
                }
            }
        }

        public override ushort Icon
        {
            get { return 3020; }
        }

        public override string Name
        {
            get { return "Speed Of Sound"; }
        }

        public override bool HasPositiveEffect
        {
            get { return true; }
        }

        public override void OnStartEffect()
        {
            if (OwnerPlayer == null)
                return;
            
<<<<<<< HEAD
            //GameEventMgr.AddHandler(OwnerPlayer, GameLivingEvent.CastFinished, m_attackFinished);
=======
            // removed handler as OF SOS doesn't break on attack - yay minstrels..
            // GameEventMgr.AddHandler(OwnerPlayer, GameLivingEvent.CastFinished, m_attackFinished);
>>>>>>> b513df70
            OwnerPlayer.BuffBonusMultCategory1.Set((int) eProperty.MaxSpeed, this,
                PropertyCalc.MaxSpeedCalculator.SPEED4);
            OwnerPlayer.Out.SendUpdateMaxSpeed();
        }

        public override void OnStopEffect()
        {
            if (OwnerPlayer == null)
                return;

            OwnerPlayer.BuffBonusMultCategory1.Remove((int)eProperty.MaxSpeed, this);
            OwnerPlayer.Out.SendUpdateMaxSpeed();
<<<<<<< HEAD
            //GameEventMgr.RemoveHandler(OwnerPlayer, GameLivingEvent.CastFinished, m_attackFinished);
=======
            
            // removed handler as OF SOS doesn't break on attack - yay minstrels..
            // GameEventMgr.RemoveHandler(OwnerPlayer, GameLivingEvent.CastFinished, m_attackFinished);
>>>>>>> b513df70
        }
    }
}<|MERGE_RESOLUTION|>--- conflicted
+++ resolved
@@ -36,7 +36,7 @@
                 //cancel if the effectowner casts a non-positive spell
                 if (!cfea.SpellHandler.HasPositiveEffect)
                 {
-                    EffectService.RequestCancelEffect(player.effectListComponent.GetAllEffects().FirstOrDefault(x => x.GetType() == typeof(SpeedOfSoundECSEffect)));
+                    EffectService.RequestCancelEffect(player.effectListComponent.GetAllEffects().FirstOrDefault(x => x.Name.Equals("Speed Of Sound")));
                 }
             }
         }
@@ -61,12 +61,8 @@
             if (OwnerPlayer == null)
                 return;
             
-<<<<<<< HEAD
-            //GameEventMgr.AddHandler(OwnerPlayer, GameLivingEvent.CastFinished, m_attackFinished);
-=======
             // removed handler as OF SOS doesn't break on attack - yay minstrels..
             // GameEventMgr.AddHandler(OwnerPlayer, GameLivingEvent.CastFinished, m_attackFinished);
->>>>>>> b513df70
             OwnerPlayer.BuffBonusMultCategory1.Set((int) eProperty.MaxSpeed, this,
                 PropertyCalc.MaxSpeedCalculator.SPEED4);
             OwnerPlayer.Out.SendUpdateMaxSpeed();
@@ -79,13 +75,9 @@
 
             OwnerPlayer.BuffBonusMultCategory1.Remove((int)eProperty.MaxSpeed, this);
             OwnerPlayer.Out.SendUpdateMaxSpeed();
-<<<<<<< HEAD
-            //GameEventMgr.RemoveHandler(OwnerPlayer, GameLivingEvent.CastFinished, m_attackFinished);
-=======
             
             // removed handler as OF SOS doesn't break on attack - yay minstrels..
             // GameEventMgr.RemoveHandler(OwnerPlayer, GameLivingEvent.CastFinished, m_attackFinished);
->>>>>>> b513df70
         }
     }
 }