--- conflicted
+++ resolved
@@ -1,448 +1,445 @@
-﻿# Gamemaster Commands
-GMCommands.Error:							Error: {0}
-
-## /addbind
-GMCommands.AddBind.Description:				Adds a bindpoint to the game.
-GMCommands.AddBind.Usage:					/addbind [radius=750]
-GMCommands.AddBind.BindPointAdded:			Bindpoint added: X={0}, Y={1}, Z={2}, Radius={3}, Region={4}
-
-## /addhookpoint
-GMCommands.HookPoint.Description:			Add hookpoint on a keep component.
-GMCommands.HookPoint.Usage:					'/addhookpoint <skin> <id>' to add a hookpoint (select the GameKeepComponent)
-GMCommands.HookPoint.NoGKCTarget:			You are not targeting a GameKeepComponent!
-
-## /alert
-GMCommands.Header.Syntax.Alert:                     <----- '/alert' Commands (plvl 2) ----->
-GMCommands.Alert.Syntax.All:                        /alert all < on | off >
-GMCommands.Alert.Usage.All:                         Activates/Deactivates sound alerts for all alert types.
-GMCommands.Alert.Description:                       Controls whether sound alerts are triggered when receiving Player messages and appeals.
-GMCommands.Alert.Syntax.Send:                       /alert send < on | off >
-GMCommands.Alert.Usage.Send:                        Activates/Deactivates a sound alert each time a '/send' message is received from a Player.
-GMCommands.Alert.Syntax.Appeal:                     /alert appeal < on | off >
-GMCommands.Alert.Usage.Appeal:                      Activates/Deactivates a sound alert each time an '/appeal' is submitted or pending assistance.
-GMCommands.Alert.Msg.AppealOn:                      You will now receive sound alerts when an appeal is filed or awaiting assistance.
-GMCommands.Alert.Msg.AppealOff:                     You will no longer receive sound alerts regarding appeals.
-GMCommands.Alert.Msg.SendOn:                        You will now receive sound alerts when a player sends you a message.
-GMCommands.Alert.Msg.SendOff:                       You will no longer receive sound alerts for player messages.
-GMCommands.Alert.Msg.AllOn:                         You will now receive sound alerts.
-GMCommands.Alert.Msg.AllOff:                        You will no longer receive sound alerts.
-
-## /announce
-GMCommands.Announce.Description:			Send message to all players online
-GMCommands.Announce.Usage:					/announce <log|window|send|center|confirm> <message>
-GMCommands.Announce.LogAnnounce:			[Announce]: {0}
-GMCommands.Announce.WindowAnnounce:			Announce from {0}
-GMCommands.Announce.SendAnnounce:			[Announce]: {0}
-GMCommands.Announce.ConfirmAnnounce:		Announce from {0}: {1}
-
-## /area
-GMCommands.Area.Description:				Various commands to help you with areas
-GMCommands.Area.Usage.Create:				/area create <name> <type(circle|square|safe|bind)> <radius> <broadcast(y|n)> <soundid>
-GMCommands.Area.AreaCreated:				Area created - Description: {0}, X={1}, Y={2}, Z={3}, Radius={4}, Broadcast={5}, Sound={6}.
-
-## /ban
-GMCommands.Ban.Description:					Usage of /ban command: 
-GMCommands.Ban.Usage.IP:					'/ban ip <account or player name> <reason>' - Ban the specified IP address.
-GMCommands.Ban.Usage.Account:				'/ban account <player name> <reason>' - Ban the specified account.
-GMCommands.Ban.Usage.Both:					'/ban both <player name> <reason>' - Ban the specified account and its associated IP address.
-GMCommands.Ban.UnableToFindPlayer:			Unable to find the specified player!
-GMCommands.Ban.AAlreadyBanned:				This account has already been banned.
-GMCommands.Ban.ABanned:						Account {0} has been banned!
-GMCommands.Ban.IAlreadyBanned:				This IP has already been banned.
-GMCommands.Ban.IBanned:						IP {0} has been banned!
-GMCommands.Ban.BAlreadyBanned:				This account and IP address have already been banned.
-GMCommands.Ban.BBanned:						Account {0} and IP {1} have been banned!
-
-## /cast
-GMCommands.Cast.Description:            Cast a spell/effect/sound
-GMCommands.Cast.Usage:                  '/cast <effect|cast|spell|sound|style> <id>' Cast the Spell/VisualEffect/Sound associated with <id>
-GMCommands.Cast.InvalidId:               Invalid ID.
-GMCommands.Cast.IdNegative:               ID can't be negative.
-GMCommands.Cast.EffectExecuted:            Effect animation executed. Id={0}
-GMCommands.Cast.CastExecuted:            Cast animation executed. Id={0}
-GMCommands.Cast.SoundPlayed:            Sound played. Id={0}
-GMCommands.Cast.Spell.CastOnLiving:         You cast {0} on {1}.
-GMCommands.Cast.Spell.CastOnSelf:         You cast {0} on self.
-GMCommands.Cast.Spell.GMCastOnYou:         {0} {1} cast {2} on you.
-GMCommands.Cast.Spell.Inexistent:         Spell inexistent. Id={0}
-
-## /crafting
-GMCommands.Crafting.Description:			Change the crafting level of your target
-GMCommands.Crafting.Usage.Add:				'/crafting add <craftingSkillID> <startLevel>' To add a new crating skill to your target
-GMCommands.Crafting.Usage.Change:			'/crafting change <craftingSkillID> <amount>' To increase or decrease the crafting skill level of your target
-GMCommands.Crafting.Usage.List:				'/crafting list' To have the list of all crafting skill with their id
-GMCommands.Crafting.SkillDescription:		Crafting Skill ID description:
-GMCommands.Crafting.NoPlayerTarget:			You must target a player to use this command.
-GMCommands.Crafting.InvalidSkill:			You must enter a valid crafting skill id, type /crafting for command overview.
-GMCommands.Crafting.SkillAdded:				Crafting skill {0} correctly added.
-GMCommands.Crafting.AlreadyHaveSkill:		{0} already have the crafting skill {1}.
-GMCommands.Crafting.NotHaveSkillAddIt:		{0} does not have the crafting skill {1}, add it first.
-GMCommands.Crafting.SkillChanged:			Crafting skill {0} correctly changed.
-GMCommands.Crafting.NowHasSkillPoints:		{0} now has {1} in {2}.
-
-## /debug
-GMCommands.Debug.Description:				Activate or deactivate debug
-GMCommands.Debug.Usage:						/debug <on/off>
-GMCommands.Debug.ModeON:					Debug mode ON
-GMCommands.Debug.ModeOFF:					Debug mode OFF
-
-# ]jump
-GMCommands.DebugJump.Description:			Teleports yourself to the specified location
-GMCommands.DebugJump.Usage:					']jump <zoneID> <locX> <locY> <locZ> <heading>' Autoused for *jump in debug mode
-GMCommands.DebugJump.InvalidZoneID:			Invalid zone Id: {0}
-GMCommands.DebugJump.UnknownZoneID:			Unknown zone Id: {0}
-GMCommands.DebugJump.UnknownRegion:			Unknown region ({0}).
-GMCommands.DebugJump.RegionNotSuppByClient:	Region ({0}) is not supported by your client.
-
-## /door
-GMCommands.Door.Description:				Modfication des portes
-GMCommands.Door.Name:					'/door name <name>' to change door name
-GMCommands.Door.Level:					'/door level <level>' to change door level
-GMCommands.Door.Realm:					'/door realm <realm>' change door realm. If realm = 0, the door won't open unless killed
-GMCommands.Door.Guild:					'/door guild <guild>' change door guild
-GMCommands.Door.Info:					'/door info' show informations
-GMCommands.Door.Heal:					'/door heal' set door health to max
-GMCommands.Door.Kill:					'/door kill' set door health to 0 (door open)
-GMCommands.Door.Locked:					'/door locked' lock the door - you can code items to unlock it 
-GMCommands.Door.Unlocked:				'/door unlocked' unlock the door - you can code items to lock it 
-GMCommands.Door.Update:					'/door update' update door in the database you GM xyz coords
-GMCommands.Door.Delete:					'/door delete' delete the target door
-GMCommands.Door.Add:					'/door add' add a door
-
-## /faction
-GMCommands.Faction.Description:				Create a faction and assign friend and enemy faction
-GMCommands.Faction.Usage.Create:			'/faction create <name> <base aggro level>' to create a faction
-GMCommands.Faction.Usage.Assign:			'/faction assign' to assign the faction to the target mob
-GMCommands.Faction.Usage.AddFriend:			'/faction addfriend <factionid>' to add faction friend to current faction
-GMCommands.Faction.Usage.AddEnemy:			'/faction addenemy  <factionid>' to add enemy to the current faction
-GMCommands.Faction.Usage.List:				'/faction list' to have a list of all faction
-GMCommands.Faction.Usage.Select:			'/faction select <factionid>' to select the faction with this id
-GMCommands.Faction.MustSelectFaction:		You must select a faction first.
-GMCommands.Faction.IndexMustBeNumber:		The index must be a number.
-GMCommands.Faction.FactionNotLoaded:		This Faction is not loaded
-GMCommands.Faction.Create.BAMustBeNumber:	The baseAggro must be a number.
-GMCommands.Faction.Create.NewCreated:		New faction created
-GMCommands.Faction.Assign.MustSelectMob:	You must select a mob first.
-GMCommands.Faction.Assign.MobHasJoinedFact:	The mob {0} has joined the faction of {1}.
-
-## /gmappeal
-Scripts.Players.Appeal.UseGMappeal:				Use /gmappeal to assist players with their appeal.
-Scripts.Players.Appeal.MustBeAssisting:			You need to be assisting an active player with an appeal first.
-Scripts.Players.Appeal.NoLocationToJump:		No location to jump back to.
-Scripts.Players.Appeal.NoLongerReceiveMsg:		You will no longer receive Appeal messages for this session.
-Scripts.Players.Appeal.NowReceiveMsg:			You will now receive Appeal messages again for this session.
-Scripts.Players.Appeal.UseCmdTurnBackOn:		Use /gmappeal mute again to turn the messages back on.
-Scripts.Players.Appeal.UseCmdTurnBackOff:		Use /gmappeal mute again to turn the messages back off.
-Scripts.Players.Appeal.CantCancelWhile:			You can't cancel your appeal while you are being helped.
-Scripts.Players.Appeal.NoAppealToView:			You currently do not have an appeal to view.
-Scripts.Players.Appeal.NoAppealsinQueue:		There are no Appeals currently in queue.
-Scripts.Players.Appeal.CantFindAppeal:			Could not find an appeal under that offline player's name, make sure spelling is correct.
-Scripts.Players.Appeal.NameNotUnique:			Character name is not unique.
-Scripts.Players.Appeal.PlayerNotFound:			{0}  is not in the game.
-Scripts.Players.Appeal.RandMessage0:			Howdy {0}, thanks for waiting.  How may I help you? 
-Scripts.Players.Appeal.RandMessage1:			Hiya {0}, what can I do for you today?
-Scripts.Players.Appeal.RandMessage2:			Greetings {0}!  I'm here to assist.  How can I be of service?
-Scripts.Players.Appeal.RandMessage3:			Hi {0}, I understand you need some help, what can I do for you today?
-Scripts.Players.Appeal.RandMessage4:			Hello {0}, sorry your having problems, what seems to be the matter?
-Scripts.Players.Appeal.BeingHelped:				That player is already being helped.
-Scripts.Players.Appeal.NotBeingHelped:			You have to be assisting this player with their appeal before you can release it.
-Scripts.Players.Appeal.DoesntHaveAppeal:		That player has already canceled their appeal or doesn't have one.
-
-## /gmrelic
-GMCommands.GMRelic.Description:				Create a new Relic
-GMCommands.GMRelic.Usage:					/gmrelic <magic|strength> <realm>
-
-## /gmrelicpad
-GMCommands.GMRelicPad.Description:			Create a new RelicPad
-GMCommands.GMRelicPad.Usage:				/gmrelicpad <magic|strength> <name> <realm>
-
-## /harm
-GMCommands.Harm.Description:				Harms your target (health)
-GMCommands.Harm.Usage:						/harm <amount>
-GMCommands.Harm.InvalidTarget:				You have not selected a valid target
-
-## /heal
-GMCommands.Heal.Description:				Heals your target (health, endu, mana)
-GMCommands.Heal.Usage:						/heal
-
-## /item
-GMCommands.Item.Description:				Various Item commands!
-GMCommands.Item.Information:				Slot numbers are optional, if not included the default is 79 (the last backpack slot). Names with spaces are given in quotes "<name>".
-GMCommands.Item.Usage.Blank:				'/item blank' - Create a blank item
-GMCommands.Item.Usage.Info:					'/item info <ItemTemplateName>' - Get Info on a ItemTemplate
-GMCommands.Item.Usage.Create:				'/item create <ItemTemplateName> [count]' - Create a new item from a template
-GMCommands.Item.Usage.Count:				'/item count <Amount> [slot #]' - Change item count
-GMCommands.Item.Usage.MaxCount:				'/item maxcount <Amount> [slot #]' - Change max amount allowed in one slot
-GMCommands.Item.Usage.PackSize:				'/item packsize <Amount> [slot #]' - Change amount of items sold at once
-GMCommands.Item.Usage.Model:				'/item model <ModelID> [slot #]' - Change item model
-GMCommands.Item.Usage.Extension:			'/item extension <ExtensionID> [slot #]' - Change item extension
-GMCommands.Item.Usage.Color:				'/item color <ColorID> [slot #]' - Change item color
-GMCommands.Item.Usage.Effect:				'/item effect <EffectID> [slot #]' - Change item effect
-GMCommands.Item.Usage.Name:					'/item name <NameID> [slot #]' - Change item name
-GMCommands.Item.Usage.CrafterName:			'/item craftername <CrafterNameID> [slot #]' - Change item crafter name
-GMCommands.Item.Usage.Type:					'/item type <TypeID> [slot #]' - Change item type
-GMCommands.Item.Usage.Object:				'/item object <ObjectID> [slot #]' - Change object type
-GMCommands.Item.Usage.Hand:					'/item hand <HandID> [slot #]' - Change item hand
-GMCommands.Item.Usage.DamageType:			'/item damagetype <DamageTypeID> [slot #]' - Change item damage type
-GMCommands.Item.Usage.Emblem:				'/item emblem <EmblemID> [slot #]' - Change item emblem
-GMCommands.Item.Usage.Price:				'/item price <platinum> <gold> <silver> <copper> [slot #]' - Change the price of an item
-GMCommands.Item.Usage.Condition:			'/item condition <con> <maxCon> [slot #]' - Change the condition of an item
-GMCommands.Item.Usage.Quality:				'/item quality <qua> [slot #]' - Change the quality of an item
-GMCommands.Item.Usage.Durability:			'/item durability <dur> <maxDur> [slot #]' - Change the durability of an item
-GMCommands.Item.Usage.isPickable:			'/item ispickable <true|false> [slot #]' - Sets whether or not an item can be picked up
-GMCommands.Item.Usage.isDropable:			'/item isdropable <true|false> [slot #]' - Sets whether or not an item can be dropped
-GMCommands.Item.Usage.IsTradable:			'/item istradable <true|false> [slot #]' - Sets whether or not an item can be traded
-GMCommands.Item.Usage.IsStackable:			'/item isstackable <true|false> [slot #]' - Sets whether or not an item is stackable
-GMCommands.Item.Usage.IsNotLosingDUR:		'/item isnotlosingdur <true|false> [slot #]' - Sets whether or not an item is losing dur after repairs
-GMCommands.Item.Usage.IsIndestructible:		'/item isindestructible <true|false> [slot #]' - Sets whether or not an item is indestructible via shit+d
-GMCommands.Item.Usage.CanDropAsLoot:		'/item candropasloot <true|false> [slot #]' - Sets whether or not an item can be looted
-GMCommands.Item.Usage.Bonus:				'/item bonus <bonus> [slot #]' - Sets the item bonus
-GMCommands.Item.Usage.mBonus:				'/item mbonus <num> <BonusType> <value> [slot #]' - Sets the item magical bonus (num 0 = ExtraBonus)
-GMCommands.Item.Usage.Weight:				'/item weight <weight> [slot #]' - Sets the item weight
-GMCommands.Item.Usage.DPS_AF:				'/item dps_af <NewDPS_AF> [slot #]' - Change item DPS_AF
-GMCommands.Item.Usage.SPD_ABS:				'/item spd_abs <NewSPD_ABS> [slot #]' - Change item SPD_ABS
-GMCommands.Item.Usage.Material:				'/item material <Material> <MaterialLevel> [slot #]' - Change item material
-GMCommands.Item.Usage.Scroll:				'/item scroll <ArtifactID> <PageNumber>' - Create an artifact scroll
-GMCommands.Item.Usage.Spell:				'/item spell <Charges> <MaxCharges> <SpellID> [slot #]' - Change item spell charges #0
-GMCommands.Item.Usage.Spell1:				'/item spell1 <Charges> <MaxCharges> <SpellID> [slot #]' - Change item spell charges #1
-GMCommands.Item.Usage.Proc:					'/item proc <SpellID> [slot #]' - Change item proc #0
-GMCommands.Item.Usage.Proc1:				'/item proc1 <SpellID> [slot #]' - Change item proc #1
-GMCommands.Item.Usage.Poison:				'/item poison <Charges> <MaxCharges> <SpellID> [slot #]' - Change item poison
-GMCommands.Item.Usage.Realm:				'/item realm <num> [slot #]' - Change items realm
-GMCommands.Item.Usage.SaveTemplate:			'/item savetemplate <TemplateID> [slot #]' - Create a new template
-GMCommands.Item.Usage.TemplateID:			'/item templateid <TemplateID> [slot #]' - Change an items template ID
-GMCommands.Item.Usage.FindID:				'/item findid <part_of_id>'
-GMCommands.Item.Usage.FindName:				'/item findname <part_of_name>'
-GMCommands.Item.Blank.ItemCreated:			Blank item created in first free backpack slot.
-GMCommands.Item.Blank.CreationError:		Error in item creation.
-GMCommands.Item.Scroll.NotFound:			Scroll page {0} for artifact {1} could not be found.
-GMCommands.Item.Scroll.Created:				Scroll {0} created.
-GMCommands.Item.Create.NotFound:			ItemTemplate with id {0} could not be found!
-GMCommands.Item.Create.Created:				Item created: Level={0}, Name={1}, Count={2}
-GMCommands.Item.Count.NoItemInSlot:			No item in slot {0}!
-GMCommands.Item.Count.NotStackable:			{0} is not stackable.
-GMCommands.Item.Info.ItemTemplateUnknown:	ItemTemplate with ID={0} is unknown!
-GMCommands.Item.Info.Informations:			Item {0} Information
-GMCommands.Item.mBonus.NonSetBonusNumber:	Not set bonus number!
-GMCommands.Item.mBonus.TypeShouldBeInRange:	Bonus type should be in range from 0 to {0}.
-GMCommands.Item.mBonus.NonSetBonusType:		Not set bonus type!
-GMCommands.Item.mBonus.NotSetBonusValue:	Not set bonus value!
-GMCommands.Item.mBonus.UnknownBonusNumber:	Unknown bonus number: {0}
-GMCommands.Item.SaveTemplate.ItemSaved:		The ItemTemplate {0} was successfully saved.
-GMCommands.Item.FindID.MatchingIDsForX:		Matching ID's for {0} count {1}.
-GMCommands.Item.FindName.MatchingNamesForX:	Matching Names for {0} count {1}.
-
-## /jump
-GMCommands.Jump.Description:				Teleports a player or yourself to the specified location xp
-GMCommands.Jump.Information:				Playername can be [me]:
-GMCommands.Jump.Usage.ToPlayerName:			/jump to <PlayerName or MobName>
-GMCommands.Jump.Usage.AbovePlayerName:		/jump above <PlayerName> - Teleports you 10k units above the player. Disabled for players in dungeons.
-GMCommands.Jump.Usage.ToNameRealmID:		/jump to <Name> <RealmID>
-GMCommands.Jump.Usage.ToXYZRegionID:		/jump to <x> <y> <z> [<RegionID>]
-GMCommands.Jump.Usage.ToJail:               /jump <name> to jail  - ports the player to DF jail
-GMCommands.Jump.Usage.PlayerNameToXYZ:		/jump <PlayerName> to <x> <y> <z>
-GMCommands.Jump.Usage.PlayerNameToXYZRegID:	/jump <PlayerName> to <x> <y> <z> [<RegionID>]
-GMCommands.Jump.Usage.PlayerNToPlayerN:		/jump <PlayerName> to <PlayerName>
-GMCommands.Jump.Usage.ToGT:					/jump to GT
-GMCommands.Jump.Usage.RelXYZ:				/jump rel <x> <y> <z>
-GMCommands.Jump.Usage.Push:					/jump push - push current location to the stack
-GMCommands.Jump.Usage.Pop:					/jump pop - pop previous location & jump to it
-GMCommands.Jump.CannotBeFound:				{0} cannot be found.
-GMCommands.Jump.JumpToX:					/Jump to {0}.
-GMCommands.Jump.CannotBeFoundInRealm:		{0} cannot be found in realm {1}.
-GMCommands.Jump.CannotJumpToInsideHouse:	Cannot jump to someone inside a house.
-GMCommands.Jump.PlayerIsNotInGame:			{0} is not in the game.
-GMCommands.Jump.CheckExpansion.CannotJump:	{0} cannot jump to Destination region ({1}) because it is not supported by his/her client type.
-GMCommands.Jump.CheckExpansion.ClientNoSup:	{0} tried to jump you to Destination region ({1}) but it is not supported by your client type.
-GMCommands.Jump.Pushed:						Current location pushed
-GMCommands.Jump.PushedTotal:				({0} total)
-GMCommands.Jump.PopInstructions:			type '/jump pop' to return to it.
-GMCommands.Jump.NothingPushed:				No locations in stack - you need to use '/jump push' first.
-
-## /offlinejump
-GMCommands.Offlinejump.Description:         Teleports a character to a specific location while offline
-GMCommands.Offlinejump.Usage.Jail:			'/offlinejump <PlayerName> to jail' - Teleports a player to jail
-GMCommands.Offlinejump.Usage.Capital:		'/offlinejump <PlayerName> to capital' - Teleports a player to their Realm's Capital
-		
-## /keep
-GMCommands.Keep.Description:				Various keep creation commands!
-GMCommands.Keep.Usage.FastCreate:			'/keep fastcreate <type> <id> <name>' To create a keep with base template
-GMCommands.Keep.Usage.FastCreate.Info:		'/keep fastcreate ' To show all template available in fast create
-GMCommands.Keep.Usage.Create:				'/keep create <keepid> <baselevel> <radius (set to 0 for default)> <name>' To create a keep
-GMCommands.Keep.Usage.TowerCreate:			'/keep towercreate <keepid> <baselevel> <name>' To create a tower
-GMCommands.Keep.Usage.Remove:				'/keep remove' To delete a keep from the database
-GMCommands.Keep.Usage.Name:					'/keep name <Name>' To change name
-GMCommands.Keep.Usage.KeepID:				'/keep keepid <keepID>' To assign keepid to keep
-GMCommands.Keep.Usage.Level:				'/keep level <level>' To change level of keep
-GMCommands.Keep.Usage.BaseLevel:			'/keep baselevel <level>' To change base level of keep
-# GMCommands.Keep.Usage.MoveHere:			'/keep movehere' To move keep to player position
-# GMCommands.Keep.Usage.AddComponent:		'/keep addcomponent <compx> <compy> <comphead> <skin> <height>' To add component to current keep
-GMCommands.Keep.Usage.Save:					'/keep save' To save keep into DB
-GMCommands.Keep.Usage.AddTeleporter:		'/keep addteleporter' To create a teleporter stone
-GMCommands.Keep.Usage.AddBanner:			'/keep addbanner <realm|guild>' To create a banner
-GMCommands.Keep.Usage.Realm:				'/keep realm <newrealm>' To change the realm of a keep
-GMCommands.Keep.Usage.Radius:				'/keep radius <newRadius (set to 0 for default)>' To change the radius of a keep
-GMCommands.Keep.FastCreate.TypeOfKeep:		Type of keep:
-GMCommands.Keep.FastCreate.CompCreated:		CompID={0}; KeepID={1}
-GMCommands.Keep.FastCreate.KeepCreated:		You have created a keep.
-GMCommands.Keep.TowerCreate.InvalidKeepID:	Invalid entry for KeepID!
-GMCommands.Keep.TowerCreate.KeepIDExists:	KeepID {0} already exists!
-GMCommands.Keep.TowerCreate.WrongKeepID:	Wrong KeepID ({0}): a tower KeepID must be higher than 255!
-GMCommands.Keep.TowerCreate.InvalidBaseLev:	Invalid entry for BaseLevel!
-GMCommands.Keep.TowerCreate.CreatedSaved:	Tower created and saved at your location!
-GMCommands.Keep.Remove.YourNotInAKeepArea:	You're not in a keep area!
-GMCommands.Keep.Remove.KeepUnloaded:		Keep Unloaded!
-GMCommands.Keep.Remove.MustCreateKeepFirst:	You must create a keep first.
-GMCommands.Keep.Remove.YouChangeKeepName:	You change the name of the current keep to {0}.
-GMCommands.Keep.Level.YouChangeKeepLevel:	You change the level of the current keep to {0}.
-GMCommands.Keep.BaseLevel.YouChangeBaseLev:	You change the base level of the current keep to {0}.
-GMCommands.Keep.Realm.YouChangeKeepRealm:	You change the realm of the current keep to {0}.
-GMCommands.Keep.Radius.YouChangeKeepRadius:	You change the radius of the current keep to {0}.
-GMCommands.Keep.Save.KeepSavedInDatabase:	Keep saved in database.
-GMCommands.Keep.AddTeleport.StoneAdded:		Teleport Stone added!
-
-## /keepguard
-GMCommands.KeepGuard.Description:			Various keep guard commands!
-GMCommands.KeepGuard.Information:			Use '/mob' command if you want to change other param of guard.
-GMCommands.KeepGuard.Usage.Create:			'/keepguard create <lord|fighter|archer|healer|stealther|caster|hastener|mission|patrol> <static(optional for archer and caster)>'.
-GMCommands.KeepGuard.Usage.Position.Add:	'/keepguard position add <height(optional)>'.
-GMCommands.KeepGuard.Usage.Position.Remove:	'/keepguard position remove'.
-GMCommands.KeepGuard.Usage.Path.Create:		'/keepguard path create'.
-GMCommands.KeepGuard.Usage.Path.Add:		'/keepguard path add'.
-GMCommands.KeepGuard.Usage.Path.Save:		'/keepguard path save'.
-GMCommands.KeepGuard.Create.NoKCompTarget:	You need to target a keep component to create a patrol!
-GMCommands.KeepGuard.Create.GuardAdded:		Guard added!
-GMCommands.KeepGuard.Position.PAlreadyAss:	You already have a position assigned for height {0}, remove first!
-GMCommands.KeepGuard.Position.GuardPAdded:	Guard position added
-GMCommands.KeepGuard.Position.TargetGuard:	Target a Guard first!
-GMCommands.KeepGuard.Position.GuardRemoved:	Guard position removed!
-GMCommands.KeepGuard.Path.CreationStarted:	Path creation started! You can add new pathpoints via '/keepguard path add' now!
-GMCommands.KeepGuard.Path.NoPathCreatedYet:	No path created yet! Use '/keepguard path create' first!
-GMCommands.KeepGuard.Path.NoValidSpLimit:	No valid speedlimit '{0}'!
-GMCommands.KeepGuard.Path.PPAdded:			PathPoint added. Current PathLength = {0}.
-GMCommands.KeepGuard.Path.TargPatrolGuard:	Target a patrol guard first!
-GMCommands.KeepGuard.Path.Saved:			Path saved
-
-## /kick
-GMCommands.Kick.Description:				Kicks the player offline of whom you select.
-GMCommands.Kick.Usage:						'/kick <PlayerName>' To kick the player.
-GMCommands.Kick.NoPlayerOnLine:				No one with that name is online to Kick!
-GMCommands.Kick.RemovedFromServer:			You have been removed from the server!
-GMCommands.Kick.RemovedFromServerByGM:		You have been removed from the server by GM {0}!
-
-## /merchant
-GMCommands.Merchant.Description:			Various merchant creation commands!
-GMCommands.Merchant.Usage.Create:			'/merchant create' to create an empty merchant;
-GMCommands.Merchant.Usage.CreateType:		'/merchant create <type>' to create an empty merchant with class typed;
-GMCommands.Merchant.Usage.Info:				'/merchant info' to show info about merchant;
-GMCommands.Merchant.Usage.Save:				'/merchant save' to save this merchant as new object in the DB;
-GMCommands.Merchant.Usage.Remove:			'/merchant remove' to remove this merchant from the DB;
-GMCommands.Merchant.Usage.Sell:				'/merchant sell add <itemsListTemplateID>' to assign this merchant with an articles list template;
-GMCommands.Merchant.Usage.SellRemove:		'/merchant sellremove' to remove the articles list template from merchant;
-GMCommands.Merchant.Usage.Articles.Add:		'/merchant articles add <itemTemplateID> <pageNumber> [slot]' to add an item to the merchant articles list template;
-GMCommands.Merchant.Usage.Articles.Remove:	'/merchant articles remove <pageNumber> <slot>' to remove item from the specified slot in this merchant inventory articles list template;
-GMCommands.Merchant.Usage.Articles.Delete:	'/merchant articles delete' to delete the inventory articles list template of the merchant;
-GMCommands.Merchant.Usage.Type:				'/merchant type <classtype>';
-GMCommands.Merchant.CommandOverview:		Type /merchant for command overview
-GMCommands.Merchant.ErrorCreateInstance:	There was an error creating an instance of {0}!
-GMCommands.Merchant.Create.NewName:			New merchant
-GMCommands.Merchant.Create.NewGuildName:	General Merchant
-GMCommands.Merchant.Create.Created:			Merchant created: OID={0}
-GMCommands.Merchant.Info.ArtListIsEmpty:	Merchant articles list is empty!
-GMCommands.Merchant.Info.ArtList:			Merchant articles list: "{0}"
-GMCommands.Merchant.NewName:			New Merchant
-GMCommands.Merchant.NewGuildName:		Merchant
-GMCommands.Merchant.Save.SavedInDB:			Target Merchant saved in DB!
-GMCommands.Merchant.Remove.RemovedFromDB:	Target Merchant removed from DB!
-GMCommands.Merchant.Sell.Add.Loaded:		Merchant articles list loaded!
-GMCommands.Merchant.Sell.Remove.Removed:	Merchant articles list removed!
-GMCommands.Merchant.Articles.ListNoFound:				Merchant articles list no found!
-GMCommands.Merchant.Articles.Add.ItemTemplateNoFound:	ItemTemplate with id {0} could not be found!
-GMCommands.Merchant.Articles.Add.PageAndSlotInvalid:	Page number ({0}) must be from 0 to {1} and slot ({2}) must be from 0 to {3}.
-GMCommands.Merchant.Articles.Add.ItemAdded:				Item added to the merchant articles list!
-GMCommands.Merchant.Articles.Remove.PageInvalid:		Page number ({0}) must be between [0-{1}]!
-GMCommands.Merchant.Articles.Remove.SlotInvalid:		Slot ({0}) must be between [0-{1}]!
-GMCommands.Merchant.Articles.Remove.SlotInPageIsAEmpty:	Slot {0} in page {1} is already empty.
-GMCommands.Merchant.Articles.Remove.SlotInPageCleaned:	Merchant articles list slot {0} in page {1} cleaned!
-GMCommands.Merchant.Articles.Delete.DeletingListTemp:	Deleting articles list template ...
-GMCommands.Merchant.Articles.Delete.ListDeleted:		Merchant articles list deleted.
-GMCommands.Merchant.Type.Changed:			Merchant type changed to {0}.
-
-## /mob
-
-## /mute
-GMCommands.Mute.Err.NoSpeakChannel:                   You have been muted by Atlas staff and are not allowed to speak in this channel.
-GMCommands.Mute.Err.NoUseCommand:                     You have been muted by Atlas staff and are not allowed to use this command.
-
-<<<<<<< HEAD
-=======
-## /team or /te
-GMCommands.Header.Command.Team:                         <----- '/team' Commands (plvl 2) ----->
-GMCommands.Team.Syntax.Team:                            '/team <message>' or '/te <message>'
-GMCommands.Team.Usage.Team:                             Broadcasts a message to all Atlas server team members (i.e., plvl 2+).
-
->>>>>>> 5bc49e9b
-## /viewreports
-Scripts.Player.ViewReport.Usage: 			Usage:
-Scripts.Player.ViewReport.Help.Close:			'/viewreport close <report #>' Will close the report of id #.
-Scripts.Player.ViewReport.Help.Delete:			'/viewreport delete <report #' Deletes a report of id #.
-Scripts.Player.ViewReport.InvalidReport:		That is not a valid report.
-Scripts.Player.ViewReport.UnknownCommand:		That is not a valid command.
-Scripts.Player.ViewReport.ReportDeleted:		Report {0} has been deleted.
-Scripts.Player.ViewReport.NoPriv:			You do not have the privileges to edit reports.
-
-## Misc Commands
-### /ban (OLD)
-Scripts.GM.Ban.AAlreadyBanned:				This account has already been banned.
-Scripts.GM.Ban.ABanned:					Account {0} has been banned.
-Scripts.GM.Ban.BAlreadyBanned:				These account and IP have already been banned.
-Scripts.GM.Ban.BBanned:					Account {0} and IP {1} have been banned.
-Scripts.GM.Ban.IAlreadyBanned:				This IP has already been banned.
-Scripts.GM.Ban.IBanned:					IP {0} has been banned.
-Scripts.GM.Ban.MustTarget:				You must select a target!
-
-## /keepcomponent
-GMCommands.KeepComponents.Description:		Various keep component creation commands!
-GMCommands.KeepComponents.Usage.Create.TID:	'/keepcomponent create <type> <keepid>' To create a keep component.
-GMCommands.KeepComponents.Usage.Create.T:	'/keepcomponent create <type>' To create a keep component assign to nearest keep.
-GMCommands.KeepComponents.Usage.Skin:		'/keepcomponent skin <skin>' to change the skin.
-GMCommands.KeepComponents.Usage.Delete:		'/keepcomponent delete' to delete the component.
-GMCommands.KeepComponents.Create.KCCreated:	You have created a keep component.
-GMCommands.KeepComponents.Skin.YChangeSkin:	You change the skin of current keep component.
-GMCommands.KeepComponents.Delete.YDeleteKC:	You delete the current component.
-
-### /minorelic
-GMCommands.MinoRelic.Description:			Various Commands for Minotaur Relics
-GMCommands.MinoRelic.Usage.Create:			'/minorelic create <Name> <Model> <Group/Self/Realm> <SpellID> <Effect / 159 = red, 160 = white, 161 = gold>' creates a new Relic with the given arguments;
-GMCommands.MinoRelic.Usage.MoveHere:		'/minorelic movehere' moves the relic to player x, y, z and saves the coordinates as Spawn;
-GMCommands.MinoRelic.Usage.Name:			'/minorelic name <Name>' changes the name;
-GMCommands.MinoRelic.Usage.Spell:			'/minorelic spell <SpellID>' assign SpellID to the Relic;
-GMCommands.MinoRelic.Usage.Model:			'/minorelic model <Model>' changes the Model;
-GMCommands.MinoRelic.Usage.Effect:			'/minorelic effect <Effect / 159 = red, 160 = white, 161 = gold>' changes the effect the player gets when he picks up the relic;
-GMCommands.MinoRelic.Usage.Info:			'/minorelic info' browses relic Informations;
-GMCommands.MinoRelic.Usage.DeSpawn:			'/minorelic despawn' despawns the Relic;
-GMCommands.MinoRelic.Usage.Remove:			'/minorelic remove' removes the relic from the World and Database;
-GMCommands.MinoRelic.Usage.XP:				'/minorelic xp <amount>' give amount xp to the Relic;
-GMCommands.MinoRelic.Usage.ShowAll:			'/minorelic showall' shows all Relics;
-GMCommands.MinoRelic.Usage.Spawn:			'/minorelic spawn <ID>' spawns the Relic with the ID;
-GMCommands.MinoRelic.Info.RelicInfo:		Relic Informations
-GMCommands.MinoRelic.Info.Name:				- Name: {0}
-GMCommands.MinoRelic.Info.ID:				- ID: {0}
-GMCommands.MinoRelic.Info.CurrentXP:		- Current Relic XP: {0}
-GMCommands.MinoRelic.Info.Level:			- Level: {0}
-GMCommands.MinoRelic.Info.Effect:			- Effect: {0}
-GMCommands.MinoRelic.Info.PositionInfo:		Position Informations
-GMCommands.MinoRelic.Info.SpawnX:			- Spawn X: {0}
-GMCommands.MinoRelic.Info.SpawnY:			- Spawn Y: {0}
-GMCommands.MinoRelic.Info.SpawnZ:			- Spawn Z: {0}
-GMCommands.MinoRelic.Info.SpawnHeading:		- Spawn Heading: {0}
-GMCommands.MinoRelic.Info.SpawnRegion:		- Spawn Region: {0}
-GMCommands.MinoRelic.Info.SpellInfo:		Spell Informations	
-GMCommands.MinoRelic.Info.SpellID:			- Spell ID: {0}
-GMCommands.MinoRelic.Info.SpellTarget:		- Spell Target: {0}
-GMCommands.MinoRelic.Info.SpellName:		- Spell Name: {0}
-GMCommands.MinoRelic.Info.SpellType:		- Spell Type: {0}
-GMCommands.MinoRelic.Info.SpellDuration:	- Spell Duration: {0} seconds
-GMCommands.MinoRelic.ShowAll.Infos:			Relic Infos
-GMCommands.MinoRelic.ShowAll.Count:			Relic Count: {0}
+﻿# Gamemaster Commands
+GMCommands.Error:							Error: {0}
+
+## /addbind
+GMCommands.AddBind.Description:				Adds a bindpoint to the game.
+GMCommands.AddBind.Usage:					/addbind [radius=750]
+GMCommands.AddBind.BindPointAdded:			Bindpoint added: X={0}, Y={1}, Z={2}, Radius={3}, Region={4}
+
+## /addhookpoint
+GMCommands.HookPoint.Description:			Add hookpoint on a keep component.
+GMCommands.HookPoint.Usage:					'/addhookpoint <skin> <id>' to add a hookpoint (select the GameKeepComponent)
+GMCommands.HookPoint.NoGKCTarget:			You are not targeting a GameKeepComponent!
+
+## /alert
+GMCommands.Header.Syntax.Alert:                     <----- '/alert' Commands (plvl 2) ----->
+GMCommands.Alert.Syntax.All:                        /alert all < on | off >
+GMCommands.Alert.Usage.All:                         Activates/Deactivates sound alerts for all alert types.
+GMCommands.Alert.Description:                       Controls whether sound alerts are triggered when receiving Player messages and appeals.
+GMCommands.Alert.Syntax.Send:                       /alert send < on | off >
+GMCommands.Alert.Usage.Send:                        Activates/Deactivates a sound alert each time a '/send' message is received from a Player.
+GMCommands.Alert.Syntax.Appeal:                     /alert appeal < on | off >
+GMCommands.Alert.Usage.Appeal:                      Activates/Deactivates a sound alert each time an '/appeal' is submitted or pending assistance.
+GMCommands.Alert.Msg.AppealOn:                      You will now receive sound alerts when an appeal is filed or awaiting assistance.
+GMCommands.Alert.Msg.AppealOff:                     You will no longer receive sound alerts regarding appeals.
+GMCommands.Alert.Msg.SendOn:                        You will now receive sound alerts when a player sends you a message.
+GMCommands.Alert.Msg.SendOff:                       You will no longer receive sound alerts for player messages.
+GMCommands.Alert.Msg.AllOn:                         You will now receive sound alerts.
+GMCommands.Alert.Msg.AllOff:                        You will no longer receive sound alerts.
+
+## /announce
+GMCommands.Announce.Description:			Send message to all players online
+GMCommands.Announce.Usage:					/announce <log|window|send|center|confirm> <message>
+GMCommands.Announce.LogAnnounce:			[Announce]: {0}
+GMCommands.Announce.WindowAnnounce:			Announce from {0}
+GMCommands.Announce.SendAnnounce:			[Announce]: {0}
+GMCommands.Announce.ConfirmAnnounce:		Announce from {0}: {1}
+
+## /area
+GMCommands.Area.Description:				Various commands to help you with areas
+GMCommands.Area.Usage.Create:				/area create <name> <type(circle|square|safe|bind)> <radius> <broadcast(y|n)> <soundid>
+GMCommands.Area.AreaCreated:				Area created - Description: {0}, X={1}, Y={2}, Z={3}, Radius={4}, Broadcast={5}, Sound={6}.
+
+## /ban
+GMCommands.Ban.Description:					Usage of /ban command: 
+GMCommands.Ban.Usage.IP:					'/ban ip <account or player name> <reason>' - Ban the specified IP address.
+GMCommands.Ban.Usage.Account:				'/ban account <player name> <reason>' - Ban the specified account.
+GMCommands.Ban.Usage.Both:					'/ban both <player name> <reason>' - Ban the specified account and its associated IP address.
+GMCommands.Ban.UnableToFindPlayer:			Unable to find the specified player!
+GMCommands.Ban.AAlreadyBanned:				This account has already been banned.
+GMCommands.Ban.ABanned:						Account {0} has been banned!
+GMCommands.Ban.IAlreadyBanned:				This IP has already been banned.
+GMCommands.Ban.IBanned:						IP {0} has been banned!
+GMCommands.Ban.BAlreadyBanned:				This account and IP address have already been banned.
+GMCommands.Ban.BBanned:						Account {0} and IP {1} have been banned!
+
+## /cast
+GMCommands.Cast.Description:            Cast a spell/effect/sound
+GMCommands.Cast.Usage:                  '/cast <effect|cast|spell|sound|style> <id>' Cast the Spell/VisualEffect/Sound associated with <id>
+GMCommands.Cast.InvalidId:               Invalid ID.
+GMCommands.Cast.IdNegative:               ID can't be negative.
+GMCommands.Cast.EffectExecuted:            Effect animation executed. Id={0}
+GMCommands.Cast.CastExecuted:            Cast animation executed. Id={0}
+GMCommands.Cast.SoundPlayed:            Sound played. Id={0}
+GMCommands.Cast.Spell.CastOnLiving:         You cast {0} on {1}.
+GMCommands.Cast.Spell.CastOnSelf:         You cast {0} on self.
+GMCommands.Cast.Spell.GMCastOnYou:         {0} {1} cast {2} on you.
+GMCommands.Cast.Spell.Inexistent:         Spell inexistent. Id={0}
+
+## /crafting
+GMCommands.Crafting.Description:			Change the crafting level of your target
+GMCommands.Crafting.Usage.Add:				'/crafting add <craftingSkillID> <startLevel>' To add a new crating skill to your target
+GMCommands.Crafting.Usage.Change:			'/crafting change <craftingSkillID> <amount>' To increase or decrease the crafting skill level of your target
+GMCommands.Crafting.Usage.List:				'/crafting list' To have the list of all crafting skill with their id
+GMCommands.Crafting.SkillDescription:		Crafting Skill ID description:
+GMCommands.Crafting.NoPlayerTarget:			You must target a player to use this command.
+GMCommands.Crafting.InvalidSkill:			You must enter a valid crafting skill id, type /crafting for command overview.
+GMCommands.Crafting.SkillAdded:				Crafting skill {0} correctly added.
+GMCommands.Crafting.AlreadyHaveSkill:		{0} already have the crafting skill {1}.
+GMCommands.Crafting.NotHaveSkillAddIt:		{0} does not have the crafting skill {1}, add it first.
+GMCommands.Crafting.SkillChanged:			Crafting skill {0} correctly changed.
+GMCommands.Crafting.NowHasSkillPoints:		{0} now has {1} in {2}.
+
+## /debug
+GMCommands.Debug.Description:				Activate or deactivate debug
+GMCommands.Debug.Usage:						/debug <on/off>
+GMCommands.Debug.ModeON:					Debug mode ON
+GMCommands.Debug.ModeOFF:					Debug mode OFF
+
+# ]jump
+GMCommands.DebugJump.Description:			Teleports yourself to the specified location
+GMCommands.DebugJump.Usage:					']jump <zoneID> <locX> <locY> <locZ> <heading>' Autoused for *jump in debug mode
+GMCommands.DebugJump.InvalidZoneID:			Invalid zone Id: {0}
+GMCommands.DebugJump.UnknownZoneID:			Unknown zone Id: {0}
+GMCommands.DebugJump.UnknownRegion:			Unknown region ({0}).
+GMCommands.DebugJump.RegionNotSuppByClient:	Region ({0}) is not supported by your client.
+
+## /door
+GMCommands.Door.Description:				Modfication des portes
+GMCommands.Door.Name:					'/door name <name>' to change door name
+GMCommands.Door.Level:					'/door level <level>' to change door level
+GMCommands.Door.Realm:					'/door realm <realm>' change door realm. If realm = 0, the door won't open unless killed
+GMCommands.Door.Guild:					'/door guild <guild>' change door guild
+GMCommands.Door.Info:					'/door info' show informations
+GMCommands.Door.Heal:					'/door heal' set door health to max
+GMCommands.Door.Kill:					'/door kill' set door health to 0 (door open)
+GMCommands.Door.Locked:					'/door locked' lock the door - you can code items to unlock it 
+GMCommands.Door.Unlocked:				'/door unlocked' unlock the door - you can code items to lock it 
+GMCommands.Door.Update:					'/door update' update door in the database you GM xyz coords
+GMCommands.Door.Delete:					'/door delete' delete the target door
+GMCommands.Door.Add:					'/door add' add a door
+
+## /faction
+GMCommands.Faction.Description:				Create a faction and assign friend and enemy faction
+GMCommands.Faction.Usage.Create:			'/faction create <name> <base aggro level>' to create a faction
+GMCommands.Faction.Usage.Assign:			'/faction assign' to assign the faction to the target mob
+GMCommands.Faction.Usage.AddFriend:			'/faction addfriend <factionid>' to add faction friend to current faction
+GMCommands.Faction.Usage.AddEnemy:			'/faction addenemy  <factionid>' to add enemy to the current faction
+GMCommands.Faction.Usage.List:				'/faction list' to have a list of all faction
+GMCommands.Faction.Usage.Select:			'/faction select <factionid>' to select the faction with this id
+GMCommands.Faction.MustSelectFaction:		You must select a faction first.
+GMCommands.Faction.IndexMustBeNumber:		The index must be a number.
+GMCommands.Faction.FactionNotLoaded:		This Faction is not loaded
+GMCommands.Faction.Create.BAMustBeNumber:	The baseAggro must be a number.
+GMCommands.Faction.Create.NewCreated:		New faction created
+GMCommands.Faction.Assign.MustSelectMob:	You must select a mob first.
+GMCommands.Faction.Assign.MobHasJoinedFact:	The mob {0} has joined the faction of {1}.
+
+## /gmappeal
+Scripts.Players.Appeal.UseGMappeal:				Use /gmappeal to assist players with their appeal.
+Scripts.Players.Appeal.MustBeAssisting:			You need to be assisting an active player with an appeal first.
+Scripts.Players.Appeal.NoLocationToJump:		No location to jump back to.
+Scripts.Players.Appeal.NoLongerReceiveMsg:		You will no longer receive Appeal messages for this session.
+Scripts.Players.Appeal.NowReceiveMsg:			You will now receive Appeal messages again for this session.
+Scripts.Players.Appeal.UseCmdTurnBackOn:		Use /gmappeal mute again to turn the messages back on.
+Scripts.Players.Appeal.UseCmdTurnBackOff:		Use /gmappeal mute again to turn the messages back off.
+Scripts.Players.Appeal.CantCancelWhile:			You can't cancel your appeal while you are being helped.
+Scripts.Players.Appeal.NoAppealToView:			You currently do not have an appeal to view.
+Scripts.Players.Appeal.NoAppealsinQueue:		There are no Appeals currently in queue.
+Scripts.Players.Appeal.CantFindAppeal:			Could not find an appeal under that offline player's name, make sure spelling is correct.
+Scripts.Players.Appeal.NameNotUnique:			Character name is not unique.
+Scripts.Players.Appeal.PlayerNotFound:			{0}  is not in the game.
+Scripts.Players.Appeal.RandMessage0:			Howdy {0}, thanks for waiting.  How may I help you? 
+Scripts.Players.Appeal.RandMessage1:			Hiya {0}, what can I do for you today?
+Scripts.Players.Appeal.RandMessage2:			Greetings {0}!  I'm here to assist.  How can I be of service?
+Scripts.Players.Appeal.RandMessage3:			Hi {0}, I understand you need some help, what can I do for you today?
+Scripts.Players.Appeal.RandMessage4:			Hello {0}, sorry your having problems, what seems to be the matter?
+Scripts.Players.Appeal.BeingHelped:				That player is already being helped.
+Scripts.Players.Appeal.NotBeingHelped:			You have to be assisting this player with their appeal before you can release it.
+Scripts.Players.Appeal.DoesntHaveAppeal:		That player has already canceled their appeal or doesn't have one.
+
+## /gmrelic
+GMCommands.GMRelic.Description:				Create a new Relic
+GMCommands.GMRelic.Usage:					/gmrelic <magic|strength> <realm>
+
+## /gmrelicpad
+GMCommands.GMRelicPad.Description:			Create a new RelicPad
+GMCommands.GMRelicPad.Usage:				/gmrelicpad <magic|strength> <name> <realm>
+
+## /harm
+GMCommands.Harm.Description:				Harms your target (health)
+GMCommands.Harm.Usage:						/harm <amount>
+GMCommands.Harm.InvalidTarget:				You have not selected a valid target
+
+## /heal
+GMCommands.Heal.Description:				Heals your target (health, endu, mana)
+GMCommands.Heal.Usage:						/heal
+
+## /item
+GMCommands.Item.Description:				Various Item commands!
+GMCommands.Item.Information:				Slot numbers are optional, if not included the default is 79 (the last backpack slot). Names with spaces are given in quotes "<name>".
+GMCommands.Item.Usage.Blank:				'/item blank' - Create a blank item
+GMCommands.Item.Usage.Info:					'/item info <ItemTemplateName>' - Get Info on a ItemTemplate
+GMCommands.Item.Usage.Create:				'/item create <ItemTemplateName> [count]' - Create a new item from a template
+GMCommands.Item.Usage.Count:				'/item count <Amount> [slot #]' - Change item count
+GMCommands.Item.Usage.MaxCount:				'/item maxcount <Amount> [slot #]' - Change max amount allowed in one slot
+GMCommands.Item.Usage.PackSize:				'/item packsize <Amount> [slot #]' - Change amount of items sold at once
+GMCommands.Item.Usage.Model:				'/item model <ModelID> [slot #]' - Change item model
+GMCommands.Item.Usage.Extension:			'/item extension <ExtensionID> [slot #]' - Change item extension
+GMCommands.Item.Usage.Color:				'/item color <ColorID> [slot #]' - Change item color
+GMCommands.Item.Usage.Effect:				'/item effect <EffectID> [slot #]' - Change item effect
+GMCommands.Item.Usage.Name:					'/item name <NameID> [slot #]' - Change item name
+GMCommands.Item.Usage.CrafterName:			'/item craftername <CrafterNameID> [slot #]' - Change item crafter name
+GMCommands.Item.Usage.Type:					'/item type <TypeID> [slot #]' - Change item type
+GMCommands.Item.Usage.Object:				'/item object <ObjectID> [slot #]' - Change object type
+GMCommands.Item.Usage.Hand:					'/item hand <HandID> [slot #]' - Change item hand
+GMCommands.Item.Usage.DamageType:			'/item damagetype <DamageTypeID> [slot #]' - Change item damage type
+GMCommands.Item.Usage.Emblem:				'/item emblem <EmblemID> [slot #]' - Change item emblem
+GMCommands.Item.Usage.Price:				'/item price <platinum> <gold> <silver> <copper> [slot #]' - Change the price of an item
+GMCommands.Item.Usage.Condition:			'/item condition <con> <maxCon> [slot #]' - Change the condition of an item
+GMCommands.Item.Usage.Quality:				'/item quality <qua> [slot #]' - Change the quality of an item
+GMCommands.Item.Usage.Durability:			'/item durability <dur> <maxDur> [slot #]' - Change the durability of an item
+GMCommands.Item.Usage.isPickable:			'/item ispickable <true|false> [slot #]' - Sets whether or not an item can be picked up
+GMCommands.Item.Usage.isDropable:			'/item isdropable <true|false> [slot #]' - Sets whether or not an item can be dropped
+GMCommands.Item.Usage.IsTradable:			'/item istradable <true|false> [slot #]' - Sets whether or not an item can be traded
+GMCommands.Item.Usage.IsStackable:			'/item isstackable <true|false> [slot #]' - Sets whether or not an item is stackable
+GMCommands.Item.Usage.IsNotLosingDUR:		'/item isnotlosingdur <true|false> [slot #]' - Sets whether or not an item is losing dur after repairs
+GMCommands.Item.Usage.IsIndestructible:		'/item isindestructible <true|false> [slot #]' - Sets whether or not an item is indestructible via shit+d
+GMCommands.Item.Usage.CanDropAsLoot:		'/item candropasloot <true|false> [slot #]' - Sets whether or not an item can be looted
+GMCommands.Item.Usage.Bonus:				'/item bonus <bonus> [slot #]' - Sets the item bonus
+GMCommands.Item.Usage.mBonus:				'/item mbonus <num> <BonusType> <value> [slot #]' - Sets the item magical bonus (num 0 = ExtraBonus)
+GMCommands.Item.Usage.Weight:				'/item weight <weight> [slot #]' - Sets the item weight
+GMCommands.Item.Usage.DPS_AF:				'/item dps_af <NewDPS_AF> [slot #]' - Change item DPS_AF
+GMCommands.Item.Usage.SPD_ABS:				'/item spd_abs <NewSPD_ABS> [slot #]' - Change item SPD_ABS
+GMCommands.Item.Usage.Material:				'/item material <Material> <MaterialLevel> [slot #]' - Change item material
+GMCommands.Item.Usage.Scroll:				'/item scroll <ArtifactID> <PageNumber>' - Create an artifact scroll
+GMCommands.Item.Usage.Spell:				'/item spell <Charges> <MaxCharges> <SpellID> [slot #]' - Change item spell charges #0
+GMCommands.Item.Usage.Spell1:				'/item spell1 <Charges> <MaxCharges> <SpellID> [slot #]' - Change item spell charges #1
+GMCommands.Item.Usage.Proc:					'/item proc <SpellID> [slot #]' - Change item proc #0
+GMCommands.Item.Usage.Proc1:				'/item proc1 <SpellID> [slot #]' - Change item proc #1
+GMCommands.Item.Usage.Poison:				'/item poison <Charges> <MaxCharges> <SpellID> [slot #]' - Change item poison
+GMCommands.Item.Usage.Realm:				'/item realm <num> [slot #]' - Change items realm
+GMCommands.Item.Usage.SaveTemplate:			'/item savetemplate <TemplateID> [slot #]' - Create a new template
+GMCommands.Item.Usage.TemplateID:			'/item templateid <TemplateID> [slot #]' - Change an items template ID
+GMCommands.Item.Usage.FindID:				'/item findid <part_of_id>'
+GMCommands.Item.Usage.FindName:				'/item findname <part_of_name>'
+GMCommands.Item.Blank.ItemCreated:			Blank item created in first free backpack slot.
+GMCommands.Item.Blank.CreationError:		Error in item creation.
+GMCommands.Item.Scroll.NotFound:			Scroll page {0} for artifact {1} could not be found.
+GMCommands.Item.Scroll.Created:				Scroll {0} created.
+GMCommands.Item.Create.NotFound:			ItemTemplate with id {0} could not be found!
+GMCommands.Item.Create.Created:				Item created: Level={0}, Name={1}, Count={2}
+GMCommands.Item.Count.NoItemInSlot:			No item in slot {0}!
+GMCommands.Item.Count.NotStackable:			{0} is not stackable.
+GMCommands.Item.Info.ItemTemplateUnknown:	ItemTemplate with ID={0} is unknown!
+GMCommands.Item.Info.Informations:			Item {0} Information
+GMCommands.Item.mBonus.NonSetBonusNumber:	Not set bonus number!
+GMCommands.Item.mBonus.TypeShouldBeInRange:	Bonus type should be in range from 0 to {0}.
+GMCommands.Item.mBonus.NonSetBonusType:		Not set bonus type!
+GMCommands.Item.mBonus.NotSetBonusValue:	Not set bonus value!
+GMCommands.Item.mBonus.UnknownBonusNumber:	Unknown bonus number: {0}
+GMCommands.Item.SaveTemplate.ItemSaved:		The ItemTemplate {0} was successfully saved.
+GMCommands.Item.FindID.MatchingIDsForX:		Matching ID's for {0} count {1}.
+GMCommands.Item.FindName.MatchingNamesForX:	Matching Names for {0} count {1}.
+
+## /jump
+GMCommands.Jump.Description:				Teleports a player or yourself to the specified location xp
+GMCommands.Jump.Information:				Playername can be [me]:
+GMCommands.Jump.Usage.ToPlayerName:			/jump to <PlayerName or MobName>
+GMCommands.Jump.Usage.AbovePlayerName:		/jump above <PlayerName> - Teleports you 10k units above the player. Disabled for players in dungeons.
+GMCommands.Jump.Usage.ToNameRealmID:		/jump to <Name> <RealmID>
+GMCommands.Jump.Usage.ToXYZRegionID:		/jump to <x> <y> <z> [<RegionID>]
+GMCommands.Jump.Usage.ToJail:               /jump <name> to jail  - ports the player to DF jail
+GMCommands.Jump.Usage.PlayerNameToXYZ:		/jump <PlayerName> to <x> <y> <z>
+GMCommands.Jump.Usage.PlayerNameToXYZRegID:	/jump <PlayerName> to <x> <y> <z> [<RegionID>]
+GMCommands.Jump.Usage.PlayerNToPlayerN:		/jump <PlayerName> to <PlayerName>
+GMCommands.Jump.Usage.ToGT:					/jump to GT
+GMCommands.Jump.Usage.RelXYZ:				/jump rel <x> <y> <z>
+GMCommands.Jump.Usage.Push:					/jump push - push current location to the stack
+GMCommands.Jump.Usage.Pop:					/jump pop - pop previous location & jump to it
+GMCommands.Jump.CannotBeFound:				{0} cannot be found.
+GMCommands.Jump.JumpToX:					/Jump to {0}.
+GMCommands.Jump.CannotBeFoundInRealm:		{0} cannot be found in realm {1}.
+GMCommands.Jump.CannotJumpToInsideHouse:	Cannot jump to someone inside a house.
+GMCommands.Jump.PlayerIsNotInGame:			{0} is not in the game.
+GMCommands.Jump.CheckExpansion.CannotJump:	{0} cannot jump to Destination region ({1}) because it is not supported by his/her client type.
+GMCommands.Jump.CheckExpansion.ClientNoSup:	{0} tried to jump you to Destination region ({1}) but it is not supported by your client type.
+GMCommands.Jump.Pushed:						Current location pushed
+GMCommands.Jump.PushedTotal:				({0} total)
+GMCommands.Jump.PopInstructions:			type '/jump pop' to return to it.
+GMCommands.Jump.NothingPushed:				No locations in stack - you need to use '/jump push' first.
+
+## /offlinejump
+GMCommands.Offlinejump.Description:         Teleports a character to a specific location while offline
+GMCommands.Offlinejump.Usage.Jail:			'/offlinejump <PlayerName> to jail' - Teleports a player to jail
+GMCommands.Offlinejump.Usage.Capital:		'/offlinejump <PlayerName> to capital' - Teleports a player to their Realm's Capital
+		
+## /keep
+GMCommands.Keep.Description:				Various keep creation commands!
+GMCommands.Keep.Usage.FastCreate:			'/keep fastcreate <type> <id> <name>' To create a keep with base template
+GMCommands.Keep.Usage.FastCreate.Info:		'/keep fastcreate ' To show all template available in fast create
+GMCommands.Keep.Usage.Create:				'/keep create <keepid> <baselevel> <radius (set to 0 for default)> <name>' To create a keep
+GMCommands.Keep.Usage.TowerCreate:			'/keep towercreate <keepid> <baselevel> <name>' To create a tower
+GMCommands.Keep.Usage.Remove:				'/keep remove' To delete a keep from the database
+GMCommands.Keep.Usage.Name:					'/keep name <Name>' To change name
+GMCommands.Keep.Usage.KeepID:				'/keep keepid <keepID>' To assign keepid to keep
+GMCommands.Keep.Usage.Level:				'/keep level <level>' To change level of keep
+GMCommands.Keep.Usage.BaseLevel:			'/keep baselevel <level>' To change base level of keep
+# GMCommands.Keep.Usage.MoveHere:			'/keep movehere' To move keep to player position
+# GMCommands.Keep.Usage.AddComponent:		'/keep addcomponent <compx> <compy> <comphead> <skin> <height>' To add component to current keep
+GMCommands.Keep.Usage.Save:					'/keep save' To save keep into DB
+GMCommands.Keep.Usage.AddTeleporter:		'/keep addteleporter' To create a teleporter stone
+GMCommands.Keep.Usage.AddBanner:			'/keep addbanner <realm|guild>' To create a banner
+GMCommands.Keep.Usage.Realm:				'/keep realm <newrealm>' To change the realm of a keep
+GMCommands.Keep.Usage.Radius:				'/keep radius <newRadius (set to 0 for default)>' To change the radius of a keep
+GMCommands.Keep.FastCreate.TypeOfKeep:		Type of keep:
+GMCommands.Keep.FastCreate.CompCreated:		CompID={0}; KeepID={1}
+GMCommands.Keep.FastCreate.KeepCreated:		You have created a keep.
+GMCommands.Keep.TowerCreate.InvalidKeepID:	Invalid entry for KeepID!
+GMCommands.Keep.TowerCreate.KeepIDExists:	KeepID {0} already exists!
+GMCommands.Keep.TowerCreate.WrongKeepID:	Wrong KeepID ({0}): a tower KeepID must be higher than 255!
+GMCommands.Keep.TowerCreate.InvalidBaseLev:	Invalid entry for BaseLevel!
+GMCommands.Keep.TowerCreate.CreatedSaved:	Tower created and saved at your location!
+GMCommands.Keep.Remove.YourNotInAKeepArea:	You're not in a keep area!
+GMCommands.Keep.Remove.KeepUnloaded:		Keep Unloaded!
+GMCommands.Keep.Remove.MustCreateKeepFirst:	You must create a keep first.
+GMCommands.Keep.Remove.YouChangeKeepName:	You change the name of the current keep to {0}.
+GMCommands.Keep.Level.YouChangeKeepLevel:	You change the level of the current keep to {0}.
+GMCommands.Keep.BaseLevel.YouChangeBaseLev:	You change the base level of the current keep to {0}.
+GMCommands.Keep.Realm.YouChangeKeepRealm:	You change the realm of the current keep to {0}.
+GMCommands.Keep.Radius.YouChangeKeepRadius:	You change the radius of the current keep to {0}.
+GMCommands.Keep.Save.KeepSavedInDatabase:	Keep saved in database.
+GMCommands.Keep.AddTeleport.StoneAdded:		Teleport Stone added!
+
+## /keepguard
+GMCommands.KeepGuard.Description:			Various keep guard commands!
+GMCommands.KeepGuard.Information:			Use '/mob' command if you want to change other param of guard.
+GMCommands.KeepGuard.Usage.Create:			'/keepguard create <lord|fighter|archer|healer|stealther|caster|hastener|mission|patrol> <static(optional for archer and caster)>'.
+GMCommands.KeepGuard.Usage.Position.Add:	'/keepguard position add <height(optional)>'.
+GMCommands.KeepGuard.Usage.Position.Remove:	'/keepguard position remove'.
+GMCommands.KeepGuard.Usage.Path.Create:		'/keepguard path create'.
+GMCommands.KeepGuard.Usage.Path.Add:		'/keepguard path add'.
+GMCommands.KeepGuard.Usage.Path.Save:		'/keepguard path save'.
+GMCommands.KeepGuard.Create.NoKCompTarget:	You need to target a keep component to create a patrol!
+GMCommands.KeepGuard.Create.GuardAdded:		Guard added!
+GMCommands.KeepGuard.Position.PAlreadyAss:	You already have a position assigned for height {0}, remove first!
+GMCommands.KeepGuard.Position.GuardPAdded:	Guard position added
+GMCommands.KeepGuard.Position.TargetGuard:	Target a Guard first!
+GMCommands.KeepGuard.Position.GuardRemoved:	Guard position removed!
+GMCommands.KeepGuard.Path.CreationStarted:	Path creation started! You can add new pathpoints via '/keepguard path add' now!
+GMCommands.KeepGuard.Path.NoPathCreatedYet:	No path created yet! Use '/keepguard path create' first!
+GMCommands.KeepGuard.Path.NoValidSpLimit:	No valid speedlimit '{0}'!
+GMCommands.KeepGuard.Path.PPAdded:			PathPoint added. Current PathLength = {0}.
+GMCommands.KeepGuard.Path.TargPatrolGuard:	Target a patrol guard first!
+GMCommands.KeepGuard.Path.Saved:			Path saved
+
+## /kick
+GMCommands.Kick.Description:				Kicks the player offline of whom you select.
+GMCommands.Kick.Usage:						'/kick <PlayerName>' To kick the player.
+GMCommands.Kick.NoPlayerOnLine:				No one with that name is online to Kick!
+GMCommands.Kick.RemovedFromServer:			You have been removed from the server!
+GMCommands.Kick.RemovedFromServerByGM:		You have been removed from the server by GM {0}!
+
+## /merchant
+GMCommands.Merchant.Description:			Various merchant creation commands!
+GMCommands.Merchant.Usage.Create:			'/merchant create' to create an empty merchant;
+GMCommands.Merchant.Usage.CreateType:		'/merchant create <type>' to create an empty merchant with class typed;
+GMCommands.Merchant.Usage.Info:				'/merchant info' to show info about merchant;
+GMCommands.Merchant.Usage.Save:				'/merchant save' to save this merchant as new object in the DB;
+GMCommands.Merchant.Usage.Remove:			'/merchant remove' to remove this merchant from the DB;
+GMCommands.Merchant.Usage.Sell:				'/merchant sell add <itemsListTemplateID>' to assign this merchant with an articles list template;
+GMCommands.Merchant.Usage.SellRemove:		'/merchant sellremove' to remove the articles list template from merchant;
+GMCommands.Merchant.Usage.Articles.Add:		'/merchant articles add <itemTemplateID> <pageNumber> [slot]' to add an item to the merchant articles list template;
+GMCommands.Merchant.Usage.Articles.Remove:	'/merchant articles remove <pageNumber> <slot>' to remove item from the specified slot in this merchant inventory articles list template;
+GMCommands.Merchant.Usage.Articles.Delete:	'/merchant articles delete' to delete the inventory articles list template of the merchant;
+GMCommands.Merchant.Usage.Type:				'/merchant type <classtype>';
+GMCommands.Merchant.CommandOverview:		Type /merchant for command overview
+GMCommands.Merchant.ErrorCreateInstance:	There was an error creating an instance of {0}!
+GMCommands.Merchant.Create.NewName:			New merchant
+GMCommands.Merchant.Create.NewGuildName:	General Merchant
+GMCommands.Merchant.Create.Created:			Merchant created: OID={0}
+GMCommands.Merchant.Info.ArtListIsEmpty:	Merchant articles list is empty!
+GMCommands.Merchant.Info.ArtList:			Merchant articles list: "{0}"
+GMCommands.Merchant.NewName:			New Merchant
+GMCommands.Merchant.NewGuildName:		Merchant
+GMCommands.Merchant.Save.SavedInDB:			Target Merchant saved in DB!
+GMCommands.Merchant.Remove.RemovedFromDB:	Target Merchant removed from DB!
+GMCommands.Merchant.Sell.Add.Loaded:		Merchant articles list loaded!
+GMCommands.Merchant.Sell.Remove.Removed:	Merchant articles list removed!
+GMCommands.Merchant.Articles.ListNoFound:				Merchant articles list no found!
+GMCommands.Merchant.Articles.Add.ItemTemplateNoFound:	ItemTemplate with id {0} could not be found!
+GMCommands.Merchant.Articles.Add.PageAndSlotInvalid:	Page number ({0}) must be from 0 to {1} and slot ({2}) must be from 0 to {3}.
+GMCommands.Merchant.Articles.Add.ItemAdded:				Item added to the merchant articles list!
+GMCommands.Merchant.Articles.Remove.PageInvalid:		Page number ({0}) must be between [0-{1}]!
+GMCommands.Merchant.Articles.Remove.SlotInvalid:		Slot ({0}) must be between [0-{1}]!
+GMCommands.Merchant.Articles.Remove.SlotInPageIsAEmpty:	Slot {0} in page {1} is already empty.
+GMCommands.Merchant.Articles.Remove.SlotInPageCleaned:	Merchant articles list slot {0} in page {1} cleaned!
+GMCommands.Merchant.Articles.Delete.DeletingListTemp:	Deleting articles list template ...
+GMCommands.Merchant.Articles.Delete.ListDeleted:		Merchant articles list deleted.
+GMCommands.Merchant.Type.Changed:			Merchant type changed to {0}.
+
+## /mob
+
+## /mute
+GMCommands.Mute.Err.NoSpeakChannel:                   You have been muted by Atlas staff and are not allowed to speak in this channel.
+GMCommands.Mute.Err.NoUseCommand:                     You have been muted by Atlas staff and are not allowed to use this command.
+
+## /team or /te
+GMCommands.Header.Command.Team:                         <----- '/team' Commands (plvl 2) ----->
+GMCommands.Team.Syntax.Team:                            '/team <message>' or '/te <message>'
+GMCommands.Team.Usage.Team:                             Broadcasts a message to all Atlas server team members (i.e., plvl 2+).
+
+## /viewreports
+Scripts.Player.ViewReport.Usage: 			Usage:
+Scripts.Player.ViewReport.Help.Close:			'/viewreport close <report #>' Will close the report of id #.
+Scripts.Player.ViewReport.Help.Delete:			'/viewreport delete <report #' Deletes a report of id #.
+Scripts.Player.ViewReport.InvalidReport:		That is not a valid report.
+Scripts.Player.ViewReport.UnknownCommand:		That is not a valid command.
+Scripts.Player.ViewReport.ReportDeleted:		Report {0} has been deleted.
+Scripts.Player.ViewReport.NoPriv:			You do not have the privileges to edit reports.
+
+## Misc Commands
+### /ban (OLD)
+Scripts.GM.Ban.AAlreadyBanned:				This account has already been banned.
+Scripts.GM.Ban.ABanned:					Account {0} has been banned.
+Scripts.GM.Ban.BAlreadyBanned:				These account and IP have already been banned.
+Scripts.GM.Ban.BBanned:					Account {0} and IP {1} have been banned.
+Scripts.GM.Ban.IAlreadyBanned:				This IP has already been banned.
+Scripts.GM.Ban.IBanned:					IP {0} has been banned.
+Scripts.GM.Ban.MustTarget:				You must select a target!
+
+## /keepcomponent
+GMCommands.KeepComponents.Description:		Various keep component creation commands!
+GMCommands.KeepComponents.Usage.Create.TID:	'/keepcomponent create <type> <keepid>' To create a keep component.
+GMCommands.KeepComponents.Usage.Create.T:	'/keepcomponent create <type>' To create a keep component assign to nearest keep.
+GMCommands.KeepComponents.Usage.Skin:		'/keepcomponent skin <skin>' to change the skin.
+GMCommands.KeepComponents.Usage.Delete:		'/keepcomponent delete' to delete the component.
+GMCommands.KeepComponents.Create.KCCreated:	You have created a keep component.
+GMCommands.KeepComponents.Skin.YChangeSkin:	You change the skin of current keep component.
+GMCommands.KeepComponents.Delete.YDeleteKC:	You delete the current component.
+
+### /minorelic
+GMCommands.MinoRelic.Description:			Various Commands for Minotaur Relics
+GMCommands.MinoRelic.Usage.Create:			'/minorelic create <Name> <Model> <Group/Self/Realm> <SpellID> <Effect / 159 = red, 160 = white, 161 = gold>' creates a new Relic with the given arguments;
+GMCommands.MinoRelic.Usage.MoveHere:		'/minorelic movehere' moves the relic to player x, y, z and saves the coordinates as Spawn;
+GMCommands.MinoRelic.Usage.Name:			'/minorelic name <Name>' changes the name;
+GMCommands.MinoRelic.Usage.Spell:			'/minorelic spell <SpellID>' assign SpellID to the Relic;
+GMCommands.MinoRelic.Usage.Model:			'/minorelic model <Model>' changes the Model;
+GMCommands.MinoRelic.Usage.Effect:			'/minorelic effect <Effect / 159 = red, 160 = white, 161 = gold>' changes the effect the player gets when he picks up the relic;
+GMCommands.MinoRelic.Usage.Info:			'/minorelic info' browses relic Informations;
+GMCommands.MinoRelic.Usage.DeSpawn:			'/minorelic despawn' despawns the Relic;
+GMCommands.MinoRelic.Usage.Remove:			'/minorelic remove' removes the relic from the World and Database;
+GMCommands.MinoRelic.Usage.XP:				'/minorelic xp <amount>' give amount xp to the Relic;
+GMCommands.MinoRelic.Usage.ShowAll:			'/minorelic showall' shows all Relics;
+GMCommands.MinoRelic.Usage.Spawn:			'/minorelic spawn <ID>' spawns the Relic with the ID;
+GMCommands.MinoRelic.Info.RelicInfo:		Relic Informations
+GMCommands.MinoRelic.Info.Name:				- Name: {0}
+GMCommands.MinoRelic.Info.ID:				- ID: {0}
+GMCommands.MinoRelic.Info.CurrentXP:		- Current Relic XP: {0}
+GMCommands.MinoRelic.Info.Level:			- Level: {0}
+GMCommands.MinoRelic.Info.Effect:			- Effect: {0}
+GMCommands.MinoRelic.Info.PositionInfo:		Position Informations
+GMCommands.MinoRelic.Info.SpawnX:			- Spawn X: {0}
+GMCommands.MinoRelic.Info.SpawnY:			- Spawn Y: {0}
+GMCommands.MinoRelic.Info.SpawnZ:			- Spawn Z: {0}
+GMCommands.MinoRelic.Info.SpawnHeading:		- Spawn Heading: {0}
+GMCommands.MinoRelic.Info.SpawnRegion:		- Spawn Region: {0}
+GMCommands.MinoRelic.Info.SpellInfo:		Spell Informations	
+GMCommands.MinoRelic.Info.SpellID:			- Spell ID: {0}
+GMCommands.MinoRelic.Info.SpellTarget:		- Spell Target: {0}
+GMCommands.MinoRelic.Info.SpellName:		- Spell Name: {0}
+GMCommands.MinoRelic.Info.SpellType:		- Spell Type: {0}
+GMCommands.MinoRelic.Info.SpellDuration:	- Spell Duration: {0} seconds
+GMCommands.MinoRelic.ShowAll.Infos:			Relic Infos
+GMCommands.MinoRelic.ShowAll.Count:			Relic Count: {0}
 GMCommands.MinoRelic.Spawn.AlreadySpawned:	Relic already spawned