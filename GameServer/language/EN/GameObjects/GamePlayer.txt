--- conflicted
+++ resolved
@@ -1,278 +1,266 @@
-﻿# GamePlayer
-
-## System
-GamePlayer.SaveIntoDatabase.CharacterSaved:		Your character has been saved.
-GamePlayer.OnLinkdeath.Linkdead:			    {0} went linkdead!
-
-## Examine
-GamePlayer.GetExamineMessages.RealmMember:			You examine {0}. {1} is a member of the {2} class in your realm.
-GamePlayer.GetExamineMessages.YourGuildMember:		You examine {0}. {1} is a member of the {2} class in your guild.
-GamePlayer.GetExamineMessages.OtherGuildMember:		You examine {0}. {1} is a member of the {2} guild.
-GamePlayer.GetExamineMessages.NeutralMember:		You examine {0}. {1} is a neutral member with no guild allegiance.
-GamePlayer.GetExamineMessages.YouExamine:			You examine {0}.
-GamePlayer.GetExamineMessages.EnemyRealmMember:		You examine {0}. {1} is a member of an enemy realm!
-
-## Appearance
-GamePlayer.IsCloakHoodUp.NoLongerWear:				You will no longer wear your hood up.
-GamePlayer.IsCloakHoodUp.NowWear:					You will now wear your hood up.
-GamePlayer.IsCloakInvisible.Invisible:				You will no longer see your cloak.
-GamePlayer.IsCloakInvisible.Visible:				You will now see your cloak.
-GamePlayer.IsHelmInvisible.Invisible:				You will no longer see your helm.
-GamePlayer.IsHelmInvisible.Visible:					You will now see your helm.
-
-## Attack Data
-GamePlayer.Attack.AlreadyDead:				{0} is already dead!
-GamePlayer.Release.NotDead:						You are not dead!
-GamePlayer.Attack.Miss:						You miss!
-GamePlayer.Attack.StrafMiss:				You were strafing in combat and miss!
-GamePlayer.Attack.Fumble:					You fumble the attack and take time to recover!
-GamePlayer.Attack.Fumbled:					{0} fumbled!
-GameLiving.AttackData.AttacksYou:		    {0} attacks you and you block the blow!
-GamePlayer.Attack.Parry:					{0} attacks you and you parry the blow!
-GamePlayer.Attack.Evade:					{0} attacks you and you evade the blow!
-GamePlayer.Attack.Critical:					You critical hit {0} for an additional {1} damage!
-GamePlayer.StartAttack.CannotMelee:			You cannot enter melee combat mode with an instrument!
-GamePlayer.StartAttack.CannotWithoutWeapon:		You cannot enter combat mode without a weapon!
-GamePlayer.StartAttack.CantAttackmesmerized:	You can't attack when you are mesmerized!
-GamePlayer.StartAttack.CantAttackStunned:		You can't attack when you are stunned!
-GamePlayer.StartAttack.CantDisarmed:			You are disarmed and cannot attack!
-GamePlayer.StartAttack.CantInShadeMode:			You cannot enter combat in shade mode!
-GamePlayer.StartAttack.YouMustWait:				You must wait {0} more second to attempt to attack!
-GamePlayer.StartAttack.YouMustWaitAgain:		You must wait {0} more seconds before attacking again.
-StyleProcessor.ExecuteStyle.ExecuteFail:		        You fail to execute your {0} perfectly!
-StyleProcessor.ExecuteStyle.PerformPerfectly:		    You perform your {0} perfectly! {1}
-StyleProcessor.ExecuteStyle.PerformsPerfectly:		    Your {0} performs its {1} perfectly. {2}
-StyleProcessor.TryToUseStyle.AlreadyPreparing:		    You are already preparing to use this style! Type '/cancelstyle' to enable style cancelling.
-StyleProcessor.TryToUseStyle.AlreadySelectedStyles:	    You have already selected your styles for this round!
-StyleProcessor.TryToUseStyle.BackupStyle:		        You are now preparing to perform a {0} style as a backup for {1}!
-StyleProcessor.TryToUseStyle.CantCombatMode:		    You can't enter combat mode while lying down!
-StyleProcessor.TryToUseStyle.CantMeleeCombat:		    You can't enter melee combat mode with a fired weapon!
-StyleProcessor.TryToUseStyle.DualWielding:		        You must be dual wielding to use this style!
-StyleProcessor.TryToUseStyle.Fatigued:			        You are too fatigued to use this style!
-StyleProcessor.TryToUseStyle.MustHaveTarget:		    You must have a target for your next attack style!
-StyleProcessor.TryToUseStyle.NoLongerPreparing:		    You are no longer preparing to use your {0} style!
-StyleProcessor.TryToUseStyle.PerformStyleBefore:	    You must perform the {0} style before this one!
-StyleProcessor.TryToUseStyle.PreparePerform:		    You prepare to perform a {0}!
-StyleProcessor.TryToUseStyle.StyleRequires:		        This style requires a {0} weapon!
-
-## Attack Locations
-GamePlayer.Attack.Location.Arm:				arm	
-GamePlayer.Attack.Location.Foot:			foot		
-GamePlayer.Attack.Location.Hand:			hand		
-GamePlayer.Attack.Location.Head:			head		
-GamePlayer.Attack.Location.Leg:				leg	
-GamePlayer.Attack.Location.Torso:			torso
-
-## Communication
-System.NoSense:								That would make no sense!
-Social.SendMessage.Err.SlowDown:                        Slow down, you're typing too fast--make the moment last.
-Social.SendMessage.Err.OfflineOtherRealm:                {0} is not in the game, or is a member of another realm.
-Social.SendMessage.Err.CantMsgYourself:                 You can't message yourself!
-Social.SendAdvice.Msg.Channel:				                [ADVICE {0}] {1}: {2}
-<<<<<<< HEAD
-=======
-Social.ReceiveMessage.Staff.Channel:                                [TEAM] {0}: {1}
->>>>>>> 5bc49e9b
-Scripts.Players.Broadcast.Message:			[Broadcast] {0}: {1}
-Scripts.Players.Region.Message:				[Region] {0}: {1}
-Scripts.Players.LFG.Message:				[LFG] {0}: {1}
-Scripts.Players.Trade.Message:				[Trade] {0}: {1}
-GamePlayer.Say.YouSay:							You say, "{0}"
-GamePlayer.SayReceive.Says:						{0} says, "{1}"
-GamePlayer.SayReceive.FalseLanguage:			{0} says something in a language you don't understand.
-Social.ReceiveMessage.Private.Sends:					{0} sends, "{1}"
-Social.ReceiveMessage.Private.FalseLanguage:			{0} sends something in a language you don't understand.
-Social.ReceiveMessage.Advice.Sends:                     {0} [ADVICE] sends, "{1}"
-<<<<<<< HEAD
-Social.ReceiveMessage.Staff.SendsToYou:                    {0} [STAFF] sends, "{1}"
-=======
-Social.ReceiveMessage.Staff.SendsToYou:                    {0} [TEAM] sends, "{1}"
->>>>>>> 5bc49e9b
-Social.ReceiveMessage.AFK.PlayerAFK:						{0} is currently AFK.
-Social.ReceiveMessage.AFK.Sends:				<AFK> {0} sends, "{1}"
-Social.SendMessage.Private.YouSendTo:					You send, "{0}" to {1}.
-Social.SendMessage.Private.DontUnderstandYou:		{0} doesn't seem to understand you!
-Social.SendMessage.Staff.YouSendAnon:                   You send, "{0}" to {1} [ANON].
-Social.SendMessage.Advisor.YouSendTo:                   You send, "{0}" to {1} [ADVISOR].
-<<<<<<< HEAD
-Social.SendAdvisor.Target.GMAnon:                       {0} tried to send you an [Advisor] message: "{1}"
-Social.SendMessage.Staff.TriedToSend:                   {0} tried to send you a message: "{1}"
-=======
-Social.ReceiveMessage.Advisor.StaffAnon:                       {0} tried to send you an [ADVICE] message: "{1}"
-Social.ReceiveMessage.Staff.TriedToSend:                   {0} tried to send you a message: "{1}"
->>>>>>> 5bc49e9b
-GamePlayer.Whisper.SelectTarget:				Select a target to whisper to!
-Social.SendAdvice.Err.NotAdvisor:                       {0} is not an Advisor!
-Social.SendMessage.Err.NameNotUnique:                   {0} is not a unique character name.
-
-## Crafting
-GamePlayer.CraftItem.DontHaveAbilityMake:		You do not have the ability to make this item.
-GamePlayer.GainCraftingSkill.GainSkill:			You gain skill in {0}! ({1})
-GamePlayer.OnPlayerMove.InterruptCrafting:		You move and interrupt your crafting.
-GamePlayer.OpenSelfCraft.AlreadySelfCrafting:	You are already selfcrafting.
-GamePlayer.OpenSelfCraft.CanOnlyCraftBackpack:	You can only self-craft items in your backpack!
-GamePlayer.ReceiveTradeItem.StillSelfcrafting:	You are still selfcrafting.
-
-## Death (PvE)
-GamePlayer.Die.LoseExperience:					You lose some experience!
-GamePlayer.Die.ReleaseToReturn:					You have died.  Type /release to return to your last bindpoint.
-GamePlayer.Die.DeadRVR:							You died fighting for your realm and lose no experience!
-GamePlayer.Die.DeathN1:							This is your first death for this level.  Your experience and constitution losses are greatly reduced.
-GamePlayer.Die.DeathN2:							This is your second death for this level.  Your experience and constitution losses are reduced.
-GamePlayer.Release.GraveErected:				A grave was erected where you were slain.
-
-GamePlayer.StartAttack.YouCantCombat:			You can't enter combat mode while lying down!
-GamePlayer.Die.CorpseLies:						{0} just died. {1} corpse lies on the ground.
-
-## Environmental
-GamePlayer.DrowningTimerCallback.CannotBreath:	You cannot breathe underwater and take damage!
-GamePlayer.DrowningTimerCallback.Take5%Damage:	You take 5% of your max hits in damage.
-GamePlayer.LavaBurnTimerCallback.YourInLava:	You are in Lava and take damage!			
-GamePlayer.LavaBurnTimerCallback.Take34%Damage:	You take 34% of your max hits in damage.
-PlayerPositionUpdateHandler.Endurance:			        You lose endurance!
-PlayerPositionUpdateHandler.FallingDamage:		        You take falling damage!
-PlayerPositionUpdateHandler.FallPercent:		        You take {0}% of your max hits in damage.
-PlayerPositionUpdateHandler.SafeFall:			        The damage was lessened by your Safe Fall ability!
-
-## Horse
-GameNPC.Interact.AlreadyRiding:				You are already riding this {0}.
-GamePlayer.IsOnHorse.MountSteed:			You mount your steed.
-GamePlayer.Sit.MustDismount:				You must dismount first.
-GamePlayer.UseSlot.MustDismountBefore:			You must dismount first.
-
-## Kill Spam
-GamePlayer.Die.Killed:							{0} was just killed!
-GamePlayer.Die.KilledBy:						{0} was just killed by {1}.
-GamePlayer.Die.KilledByLocation:				{0} was just killed by {1} in {2}.
-GamePlayer.Die.KilledLocation:					{0} was just killed in {1}!
-GamePlayer.Die.YouKilled:						You just killed {0}!
-
-## Level/RR Up
-### Level
-GamePlayer.GainExperience.CannotRaise:			You cannot raise to the 6th level until you join an advanced guild!
-GamePlayer.OnLevelUp.HitsRaise:				Your hits raise by {0} points.
-GamePlayer.OnLevelUp.PowerRaise:			Your power raises by {0} points.
-GamePlayer.OnLevelUp.SecondStage:			You raise to level {0} Stage 2!
-GamePlayer.OnLevelUp.StatRaise:				Your stats raise!
-GamePlayer.OnLevelUp.YouAchieved:			You have achieved level {0}!
-GamePlayer.OnLevelUp.YouGetSpec:			You get {0} more Specialization Points to spend at this level!
-GamePlayer.OnLevelUp.YouRaise:				You raise to level {0}!
-GamePlayer.OnLevelUp.AttainedRank:			You have attained the rank of {0}!
-GamePlayer.UpdateSpellLine.GainPower:			You gain power in the {0} spell list!
-
-### Realm Rank
-GamePlayer.GainRealmPoints.GainBonus:			You gain a +{0} bonus to all specializations!
-GamePlayer.GainRealmPoints.GainedLevel:			You have gained a realm level!
-GamePlayer.GainRealmPoints.GainedRank:			You have gained a new rank and a new realm title!
-GamePlayer.GainRealmPoints.NewRealmTitle:		Your new realm title is {0}!
-GamePlayer.GainRealmPoints.ReachedRank:			You reached realm rank {0}L0!
-GamePlayer.GainRealmPoints.ReachedRankNews:			{0} reached realm rank {1:#L#} in {2}!
-
-## Movement
-GamePlayer.UpdateEncumberance.Encumbered:		You are encumbered!
-GamePlayer.UpdateEncumberance.EncumberedMoveSlowly:	You are encumbered and move more slowly.	
-PropertyCalc.MaxSpeed.YouAreEncumbered:			You are encumbered and cannot move.
-GamePlayer.Sit.AlreadySitting:				You are already sitting!
-GamePlayer.Sit.CantSitDead:					You can't sit down now, you're dead!
-GamePlayer.Sit.CantSitMezzed:				You can't rest when you are mesmerized!
-GamePlayer.Sit.CantSitStunned:				You can't rest when you are stunned!
-GamePlayer.Sit.MustStandingStill:			You must be standing still to sit down.
-GamePlayer.Sit.NotSitting:					You are not sitting!
-GamePlayer.Sit.YouSitDown:					You sit down.  Type '/stand' or move to stand up.
-GamePlayer.Sit.YouStandUp:					You stand up.
-
-## Poisoning
-GamePlayer.ApplyPoison.CantApplyRecentCombat:	You have been in combat recently and can't apply a poison yet!			
-GamePlayer.ApplyPoison.CantPoisonWeapon:		You can't poison this weapon!			
-GamePlayer.ApplyPoison.CantUsePoison:			You can't use this poison.		
-GamePlayer.ApplyPoison.CantUsePoisons:			You can't use poisons.		
-GamePlayer.ApplyPoison.PoisonsAppliedWeapons:	Poisons can be applied only to weapons.
-GamePlayer.ApplyPoison.CantReapplyPoison:	Poisons can't be re-applied on this weapon.
-
-## Ranged Attack
-GamePlayer.Attack.YouAttack:				You attack
-GamePlayer.Attack.YouShot:					You shot
-GamePlayer.Attack.WithYour:					with your
-GamePlayer.Attack.Type.Shot:				shot
-GamePlayer.Attack.Type.Throw:				throw
-Skill.Ability.CannotUse.CriticalShot.NoRangedWeapons:	You must ready a ranged weapon in your hands!
-GamePlayer.Attack.CantUseQuiver:			You can't use the selected quiver ammo with your weapon!
-GamePlayer.Attack.MustSelectQuiver:			You must select a quiver slot to draw from!
-Skill.Ability.CannotUse.CriticalShot.MustBeStanding:	You must be standing to attempt a ranged attack!
-Skill.Ability.CriticalShot.AlreadyFiring:	You are already firing this weapon!
-GamePlayer.Attack.ReadyToFire:				You are ready to fire!
-GamePlayer.Attack.Interrupted:				{0} is attacking you and your {1} is interrupted!
-GamePlayer.Attack.TooTired:					You are too tired to hold your shot any longer!
-GamePlayer.StartAttack.CantUseQuiver:			You can't use the selected quiver ammo with your weapon!
-GamePlayer.StartAttack.SelectQuiver:			You must select a quiver slot to draw from!
-GamePlayer.StartAttack.TargetInRange:			, target is in range
-GamePlayer.StartAttack.TargetOutOfRange:		, target is out of range
-GamePlayer.StartAttack.TiredShot:				You're too tired to perform a critical shot!
-GamePlayer.StartAttack.TiredUse:				You're too tired to use your {0}!
-GamePlayer.SwitchQuiver.NoMoreAmmo:				You have no more ammo in your quiver!
-GamePlayer.SwitchQuiver.NotUseQuiver:			You will not use your quiver.
-GamePlayer.SwitchQuiver.ShootWith:				You will shoot with: {0}.
-GamePlayer.UseSlot.AutoReleaseShot:				You will now automatically release your shot.
-GamePlayer.UseSlot.AutoReleaseShotReload:		You will now automatically release your shot and reload.
-GamePlayer.UseSlot.CantFire:					You can't fire or use this item!
-GamePlayer.UseSlot.NoAutoReleaseShotReload:		You will no longer automatically release your shot or reload.
-GamePlayer.StartAttack.YouPrepare:				You prepare your {0} ({1}.{2}s to fire{3})
-
-## Rewards (PvE/RvR)
-GamePlayer.GainExperience.CampBonus:			({0} camp bonus)
-GamePlayer.GainExperience.GroupBonus:			({0} group bonus)
-GamePlayer.GainExperience.OutpostBonus:			({0} outpost bonus)
-GamePlayer.GainBountyPoints.YouGet:				You get {0} bounty points!
-GamePlayer.GainExperience.YouGet:				You get {0} experience points.
-GamePlayer.GainRealmPoints.YouGet:				You get {0} realm points!
-GameNPC.DropLoot.AdditionalMoney:			You find an additional {0} thanks to your realm owning outposts!
-GameNPC.DropLoot.ItemAdditionalMoney:		You get an additional {0} thanks to your equipment!
-GameNPC.DropLoot.Drops:						{0} drops {1}.
-GamePlayer.PickupObject.Autosplit:				(Autosplit) {0} goes to {1}.
-GamePlayer.PickupObject.BackpackFull:			Your backpack is full. You must drop something first.
-GamePlayer.PickupObject.GroupMemberPicksUp:		{0} picks up {1}.
-GamePlayer.PickupObject.ItemBelowBGThreshold:	That item is below your battlegroups lootlevel.
-GamePlayer.PickupObject.LootDoesntBelongYou:	That loot doesn't belong to you - you can't pick it up.
-GamePlayer.PickupObject.NoOneGroupWantsMoney:	No one in group wants the money.
-GamePlayer.PickupObject.NoOneWantsThis:			No one in group wants the {0}.
-GamePlayer.PickupObject.YouGet:					You get {0} and put it in your backpack.
-GamePlayer.PickupObject.YouGetAmount:			You get {0} {1} and put it in your backpack.
-GamePlayer.PickupObject.YouPickUp:				You pick up {0}.
-GamePlayer.PickupObject.YourLootShare:			Your share of the loot is {0}.
-
-## Server Announcements
-GamePlayer.GainRealmPoints.Earned:				{0} has earned 1,000,000 realm points in {1}
-GamePlayer.GainCraftingSkill.ReachedSkill:		{0} reached 1000 skill in {1}
-GamePlayer.OnLevelUp.Reached:				{0} reached level {1} in {2}!
-
-## Targeting/Line of Sight
-GamePlayer.Attack.CantBeAttacked:			This can't be attacked!
-GamePlayer.Attack.CantSeeTarget:			You can't see your target!
-System.MustSelectTarget:					You must select a target!
-GamePlayer.Attack.NeedTarget:				You need to select a target to attack!
-GamePlayer.Attack.NotInView:				{0} is not in view!
-GamePlayer.Attack.TooFarAway:				{0} is too far away to attack!
-GameObject.Interact.TooFarAway:				{0} is too far away!
-PlayerPickUpRequestHandler.HandlePacket.InvalidTarget:	You have an invalid target!
-PlayerPickUpRequestHandler.HandlePacket.Target:		    You must have a target to get something!
-GamePlayer.PickupObject.CantGetThat:			You can't get that!
-GamePlayer.PickupObject.MustHaveTarget:			You must have a target to get something!
-GamePlayer.PickupObject.ObjectTooFarAway:		The {0} is too far away to pick up!
-GamePlayer.StartAttack.CombatNoTarget:			You enter combat mode but have no target!
-GamePlayer.StartAttack.CombatTarget:			You enter combat mode and target [{0}]
-GamePlayer.UseSlot.CantSeeTarget:				You can't see your target!
-
-### Trade
-Behaviour.GiveItemAction.YouReceiveItem:	You receive {0}.
-Behaviour.TakeItemAction.YouGiveItemToNPC:	You give {0} to {1}.
-Behaviour.TakeItemAction.YouGiveItem:		You give {0}.
-Behaviour.GiveItemAction.GiveButInventFull:	Someone wanted to give you {0}, but your inventory is full!
-GamePlayer.ReceiveTradeItem.CantTrade:			You can't trade this item!
-GamePlayer.ReceiveItem.Receive:				You receive {0}!
-GamePlayer.ReceiveItem.ReceiveFrom:			You receive {0} from {1}!
-PlayerMoveItemRequestHandler.TooFarAway:		        You are too far away to give anything to {0}.
-
-## Misc
-StyleProcessor.ExecuteStyle.ThroatStrike:		        You inflict a critical strike in the throat of your target 
-StyleProcessor.ExecuteStyle.BackStrike:			        You inflict a critical strike in the back of your target
+﻿# GamePlayer
+
+## System
+GamePlayer.SaveIntoDatabase.CharacterSaved:		Your character has been saved.
+GamePlayer.OnLinkdeath.Linkdead:			    {0} went linkdead!
+
+## Examine
+GamePlayer.GetExamineMessages.RealmMember:			You examine {0}. {1} is a member of the {2} class in your realm.
+GamePlayer.GetExamineMessages.YourGuildMember:		You examine {0}. {1} is a member of the {2} class in your guild.
+GamePlayer.GetExamineMessages.OtherGuildMember:		You examine {0}. {1} is a member of the {2} guild.
+GamePlayer.GetExamineMessages.NeutralMember:		You examine {0}. {1} is a neutral member with no guild allegiance.
+GamePlayer.GetExamineMessages.YouExamine:			You examine {0}.
+GamePlayer.GetExamineMessages.EnemyRealmMember:		You examine {0}. {1} is a member of an enemy realm!
+
+## Appearance
+GamePlayer.IsCloakHoodUp.NoLongerWear:				You will no longer wear your hood up.
+GamePlayer.IsCloakHoodUp.NowWear:					You will now wear your hood up.
+GamePlayer.IsCloakInvisible.Invisible:				You will no longer see your cloak.
+GamePlayer.IsCloakInvisible.Visible:				You will now see your cloak.
+GamePlayer.IsHelmInvisible.Invisible:				You will no longer see your helm.
+GamePlayer.IsHelmInvisible.Visible:					You will now see your helm.
+
+## Attack Data
+GamePlayer.Attack.AlreadyDead:				{0} is already dead!
+GamePlayer.Release.NotDead:						You are not dead!
+GamePlayer.Attack.Miss:						You miss!
+GamePlayer.Attack.StrafMiss:				You were strafing in combat and miss!
+GamePlayer.Attack.Fumble:					You fumble the attack and take time to recover!
+GamePlayer.Attack.Fumbled:					{0} fumbled!
+GameLiving.AttackData.AttacksYou:		    {0} attacks you and you block the blow!
+GamePlayer.Attack.Parry:					{0} attacks you and you parry the blow!
+GamePlayer.Attack.Evade:					{0} attacks you and you evade the blow!
+GamePlayer.Attack.Critical:					You critical hit {0} for an additional {1} damage!
+GamePlayer.StartAttack.CannotMelee:			You cannot enter melee combat mode with an instrument!
+GamePlayer.StartAttack.CannotWithoutWeapon:		You cannot enter combat mode without a weapon!
+GamePlayer.StartAttack.CantAttackmesmerized:	You can't attack when you are mesmerized!
+GamePlayer.StartAttack.CantAttackStunned:		You can't attack when you are stunned!
+GamePlayer.StartAttack.CantDisarmed:			You are disarmed and cannot attack!
+GamePlayer.StartAttack.CantInShadeMode:			You cannot enter combat in shade mode!
+GamePlayer.StartAttack.YouMustWait:				You must wait {0} more second to attempt to attack!
+GamePlayer.StartAttack.YouMustWaitAgain:		You must wait {0} more seconds before attacking again.
+StyleProcessor.ExecuteStyle.ExecuteFail:		        You fail to execute your {0} perfectly!
+StyleProcessor.ExecuteStyle.PerformPerfectly:		    You perform your {0} perfectly! {1}
+StyleProcessor.ExecuteStyle.PerformsPerfectly:		    Your {0} performs its {1} perfectly. {2}
+StyleProcessor.TryToUseStyle.AlreadyPreparing:		    You are already preparing to use this style! Type '/cancelstyle' to enable style cancelling.
+StyleProcessor.TryToUseStyle.AlreadySelectedStyles:	    You have already selected your styles for this round!
+StyleProcessor.TryToUseStyle.BackupStyle:		        You are now preparing to perform a {0} style as a backup for {1}!
+StyleProcessor.TryToUseStyle.CantCombatMode:		    You can't enter combat mode while lying down!
+StyleProcessor.TryToUseStyle.CantMeleeCombat:		    You can't enter melee combat mode with a fired weapon!
+StyleProcessor.TryToUseStyle.DualWielding:		        You must be dual wielding to use this style!
+StyleProcessor.TryToUseStyle.Fatigued:			        You are too fatigued to use this style!
+StyleProcessor.TryToUseStyle.MustHaveTarget:		    You must have a target for your next attack style!
+StyleProcessor.TryToUseStyle.NoLongerPreparing:		    You are no longer preparing to use your {0} style!
+StyleProcessor.TryToUseStyle.PerformStyleBefore:	    You must perform the {0} style before this one!
+StyleProcessor.TryToUseStyle.PreparePerform:		    You prepare to perform a {0}!
+StyleProcessor.TryToUseStyle.StyleRequires:		        This style requires a {0} weapon!
+
+## Attack Locations
+GamePlayer.Attack.Location.Arm:				arm	
+GamePlayer.Attack.Location.Foot:			foot		
+GamePlayer.Attack.Location.Hand:			hand		
+GamePlayer.Attack.Location.Head:			head		
+GamePlayer.Attack.Location.Leg:				leg	
+GamePlayer.Attack.Location.Torso:			torso
+
+## Communication
+System.NoSense:								That would make no sense!
+Social.SendMessage.Err.SlowDown:                        Slow down, you're typing too fast--make the moment last.
+Social.SendMessage.Err.OfflineOtherRealm:                {0} is not in the game, or is a member of another realm.
+Social.SendMessage.Err.CantMsgYourself:                 You can't message yourself!
+Social.SendAdvice.Msg.Channel:				                [ADVICE {0}] {1}: {2}
+Social.ReceiveMessage.Staff.Channel:                                [TEAM] {0}: {1}
+Scripts.Players.Broadcast.Message:			[Broadcast] {0}: {1}
+Scripts.Players.Region.Message:				[Region] {0}: {1}
+Scripts.Players.LFG.Message:				[LFG] {0}: {1}
+Scripts.Players.Trade.Message:				[Trade] {0}: {1}
+GamePlayer.Say.YouSay:							You say, "{0}"
+GamePlayer.SayReceive.Says:						{0} says, "{1}"
+GamePlayer.SayReceive.FalseLanguage:			{0} says something in a language you don't understand.
+Social.ReceiveMessage.Private.Sends:					{0} sends, "{1}"
+Social.ReceiveMessage.Private.FalseLanguage:			{0} sends something in a language you don't understand.
+Social.ReceiveMessage.Advice.Sends:                     {0} [ADVICE] sends, "{1}"
+Social.ReceiveMessage.Staff.SendsToYou:                    {0} [TEAM] sends, "{1}"
+Social.ReceiveMessage.AFK.PlayerAFK:						{0} is currently AFK.
+Social.ReceiveMessage.AFK.Sends:				<AFK> {0} sends, "{1}"
+Social.SendMessage.Private.YouSendTo:					You send, "{0}" to {1}.
+Social.SendMessage.Private.DontUnderstandYou:		{0} doesn't seem to understand you!
+Social.SendMessage.Staff.YouSendAnon:                   You send, "{0}" to {1} [ANON].
+Social.SendMessage.Advisor.YouSendTo:                   You send, "{0}" to {1} [ADVISOR].
+Social.ReceiveMessage.Advisor.StaffAnon:                       {0} tried to send you an [ADVICE] message: "{1}"
+Social.ReceiveMessage.Staff.TriedToSend:                   {0} tried to send you a message: "{1}"
+GamePlayer.Whisper.SelectTarget:				Select a target to whisper to!
+Social.SendAdvice.Err.NotAdvisor:                       {0} is not an Advisor!
+Social.SendMessage.Err.NameNotUnique:                   {0} is not a unique character name.
+
+## Crafting
+GamePlayer.CraftItem.DontHaveAbilityMake:		You do not have the ability to make this item.
+GamePlayer.GainCraftingSkill.GainSkill:			You gain skill in {0}! ({1})
+GamePlayer.OnPlayerMove.InterruptCrafting:		You move and interrupt your crafting.
+GamePlayer.OpenSelfCraft.AlreadySelfCrafting:	You are already selfcrafting.
+GamePlayer.OpenSelfCraft.CanOnlyCraftBackpack:	You can only self-craft items in your backpack!
+GamePlayer.ReceiveTradeItem.StillSelfcrafting:	You are still selfcrafting.
+
+## Death (PvE)
+GamePlayer.Die.LoseExperience:					You lose some experience!
+GamePlayer.Die.ReleaseToReturn:					You have died.  Type /release to return to your last bindpoint.
+GamePlayer.Die.DeadRVR:							You died fighting for your realm and lose no experience!
+GamePlayer.Die.DeathN1:							This is your first death for this level.  Your experience and constitution losses are greatly reduced.
+GamePlayer.Die.DeathN2:							This is your second death for this level.  Your experience and constitution losses are reduced.
+GamePlayer.Release.GraveErected:				A grave was erected where you were slain.
+
+GamePlayer.StartAttack.YouCantCombat:			You can't enter combat mode while lying down!
+GamePlayer.Die.CorpseLies:						{0} just died. {1} corpse lies on the ground.
+
+## Environmental
+GamePlayer.DrowningTimerCallback.CannotBreath:	You cannot breathe underwater and take damage!
+GamePlayer.DrowningTimerCallback.Take5%Damage:	You take 5% of your max hits in damage.
+GamePlayer.LavaBurnTimerCallback.YourInLava:	You are in Lava and take damage!			
+GamePlayer.LavaBurnTimerCallback.Take34%Damage:	You take 34% of your max hits in damage.
+PlayerPositionUpdateHandler.Endurance:			        You lose endurance!
+PlayerPositionUpdateHandler.FallingDamage:		        You take falling damage!
+PlayerPositionUpdateHandler.FallPercent:		        You take {0}% of your max hits in damage.
+PlayerPositionUpdateHandler.SafeFall:			        The damage was lessened by your Safe Fall ability!
+
+## Horse
+GameNPC.Interact.AlreadyRiding:				You are already riding this {0}.
+GamePlayer.IsOnHorse.MountSteed:			You mount your steed.
+GamePlayer.Sit.MustDismount:				You must dismount first.
+GamePlayer.UseSlot.MustDismountBefore:			You must dismount first.
+
+## Kill Spam
+GamePlayer.Die.Killed:							{0} was just killed!
+GamePlayer.Die.KilledBy:						{0} was just killed by {1}.
+GamePlayer.Die.KilledByLocation:				{0} was just killed by {1} in {2}.
+GamePlayer.Die.KilledLocation:					{0} was just killed in {1}!
+GamePlayer.Die.YouKilled:						You just killed {0}!
+
+## Level/RR Up
+### Level
+GamePlayer.GainExperience.CannotRaise:			You cannot raise to the 6th level until you join an advanced guild!
+GamePlayer.OnLevelUp.HitsRaise:				Your hits raise by {0} points.
+GamePlayer.OnLevelUp.PowerRaise:			Your power raises by {0} points.
+GamePlayer.OnLevelUp.SecondStage:			You raise to level {0} Stage 2!
+GamePlayer.OnLevelUp.StatRaise:				Your stats raise!
+GamePlayer.OnLevelUp.YouAchieved:			You have achieved level {0}!
+GamePlayer.OnLevelUp.YouGetSpec:			You get {0} more Specialization Points to spend at this level!
+GamePlayer.OnLevelUp.YouRaise:				You raise to level {0}!
+GamePlayer.OnLevelUp.AttainedRank:			You have attained the rank of {0}!
+GamePlayer.UpdateSpellLine.GainPower:			You gain power in the {0} spell list!
+
+### Realm Rank
+GamePlayer.GainRealmPoints.GainBonus:			You gain a +{0} bonus to all specializations!
+GamePlayer.GainRealmPoints.GainedLevel:			You have gained a realm level!
+GamePlayer.GainRealmPoints.GainedRank:			You have gained a new rank and a new realm title!
+GamePlayer.GainRealmPoints.NewRealmTitle:		Your new realm title is {0}!
+GamePlayer.GainRealmPoints.ReachedRank:			You reached realm rank {0}L0!
+GamePlayer.GainRealmPoints.ReachedRankNews:			{0} reached realm rank {1:#L#} in {2}!
+
+## Movement
+GamePlayer.UpdateEncumberance.Encumbered:		You are encumbered!
+GamePlayer.UpdateEncumberance.EncumberedMoveSlowly:	You are encumbered and move more slowly.	
+PropertyCalc.MaxSpeed.YouAreEncumbered:			You are encumbered and cannot move.
+GamePlayer.Sit.AlreadySitting:				You are already sitting!
+GamePlayer.Sit.CantSitDead:					You can't sit down now, you're dead!
+GamePlayer.Sit.CantSitMezzed:				You can't rest when you are mesmerized!
+GamePlayer.Sit.CantSitStunned:				You can't rest when you are stunned!
+GamePlayer.Sit.MustStandingStill:			You must be standing still to sit down.
+GamePlayer.Sit.NotSitting:					You are not sitting!
+GamePlayer.Sit.YouSitDown:					You sit down.  Type '/stand' or move to stand up.
+GamePlayer.Sit.YouStandUp:					You stand up.
+
+## Poisoning
+GamePlayer.ApplyPoison.CantApplyRecentCombat:	You have been in combat recently and can't apply a poison yet!			
+GamePlayer.ApplyPoison.CantPoisonWeapon:		You can't poison this weapon!			
+GamePlayer.ApplyPoison.CantUsePoison:			You can't use this poison.		
+GamePlayer.ApplyPoison.CantUsePoisons:			You can't use poisons.		
+GamePlayer.ApplyPoison.PoisonsAppliedWeapons:	Poisons can be applied only to weapons.
+GamePlayer.ApplyPoison.CantReapplyPoison:	Poisons can't be re-applied on this weapon.
+
+## Ranged Attack
+GamePlayer.Attack.YouAttack:				You attack
+GamePlayer.Attack.YouShot:					You shot
+GamePlayer.Attack.WithYour:					with your
+GamePlayer.Attack.Type.Shot:				shot
+GamePlayer.Attack.Type.Throw:				throw
+Skill.Ability.CannotUse.CriticalShot.NoRangedWeapons:	You must ready a ranged weapon in your hands!
+GamePlayer.Attack.CantUseQuiver:			You can't use the selected quiver ammo with your weapon!
+GamePlayer.Attack.MustSelectQuiver:			You must select a quiver slot to draw from!
+Skill.Ability.CannotUse.CriticalShot.MustBeStanding:	You must be standing to attempt a ranged attack!
+Skill.Ability.CriticalShot.AlreadyFiring:	You are already firing this weapon!
+GamePlayer.Attack.ReadyToFire:				You are ready to fire!
+GamePlayer.Attack.Interrupted:				{0} is attacking you and your {1} is interrupted!
+GamePlayer.Attack.TooTired:					You are too tired to hold your shot any longer!
+GamePlayer.StartAttack.CantUseQuiver:			You can't use the selected quiver ammo with your weapon!
+GamePlayer.StartAttack.SelectQuiver:			You must select a quiver slot to draw from!
+GamePlayer.StartAttack.TargetInRange:			, target is in range
+GamePlayer.StartAttack.TargetOutOfRange:		, target is out of range
+GamePlayer.StartAttack.TiredShot:				You're too tired to perform a critical shot!
+GamePlayer.StartAttack.TiredUse:				You're too tired to use your {0}!
+GamePlayer.SwitchQuiver.NoMoreAmmo:				You have no more ammo in your quiver!
+GamePlayer.SwitchQuiver.NotUseQuiver:			You will not use your quiver.
+GamePlayer.SwitchQuiver.ShootWith:				You will shoot with: {0}.
+GamePlayer.UseSlot.AutoReleaseShot:				You will now automatically release your shot.
+GamePlayer.UseSlot.AutoReleaseShotReload:		You will now automatically release your shot and reload.
+GamePlayer.UseSlot.CantFire:					You can't fire or use this item!
+GamePlayer.UseSlot.NoAutoReleaseShotReload:		You will no longer automatically release your shot or reload.
+GamePlayer.StartAttack.YouPrepare:				You prepare your {0} ({1}.{2}s to fire{3})
+
+## Rewards (PvE/RvR)
+GamePlayer.GainExperience.CampBonus:			({0} camp bonus)
+GamePlayer.GainExperience.GroupBonus:			({0} group bonus)
+GamePlayer.GainExperience.OutpostBonus:			({0} outpost bonus)
+GamePlayer.GainBountyPoints.YouGet:				You get {0} bounty points!
+GamePlayer.GainExperience.YouGet:				You get {0} experience points.
+GamePlayer.GainRealmPoints.YouGet:				You get {0} realm points!
+GameNPC.DropLoot.AdditionalMoney:			You find an additional {0} thanks to your realm owning outposts!
+GameNPC.DropLoot.ItemAdditionalMoney:		You get an additional {0} thanks to your equipment!
+GameNPC.DropLoot.Drops:						{0} drops {1}.
+GamePlayer.PickupObject.Autosplit:				(Autosplit) {0} goes to {1}.
+GamePlayer.PickupObject.BackpackFull:			Your backpack is full. You must drop something first.
+GamePlayer.PickupObject.GroupMemberPicksUp:		{0} picks up {1}.
+GamePlayer.PickupObject.ItemBelowBGThreshold:	That item is below your battlegroups lootlevel.
+GamePlayer.PickupObject.LootDoesntBelongYou:	That loot doesn't belong to you - you can't pick it up.
+GamePlayer.PickupObject.NoOneGroupWantsMoney:	No one in group wants the money.
+GamePlayer.PickupObject.NoOneWantsThis:			No one in group wants the {0}.
+GamePlayer.PickupObject.YouGet:					You get {0} and put it in your backpack.
+GamePlayer.PickupObject.YouGetAmount:			You get {0} {1} and put it in your backpack.
+GamePlayer.PickupObject.YouPickUp:				You pick up {0}.
+GamePlayer.PickupObject.YourLootShare:			Your share of the loot is {0}.
+
+## Server Announcements
+GamePlayer.GainRealmPoints.Earned:				{0} has earned 1,000,000 realm points in {1}
+GamePlayer.GainCraftingSkill.ReachedSkill:		{0} reached 1000 skill in {1}
+GamePlayer.OnLevelUp.Reached:				{0} reached level {1} in {2}!
+
+## Targeting/Line of Sight
+GamePlayer.Attack.CantBeAttacked:			This can't be attacked!
+GamePlayer.Attack.CantSeeTarget:			You can't see your target!
+System.MustSelectTarget:					You must select a target!
+GamePlayer.Attack.NeedTarget:				You need to select a target to attack!
+GamePlayer.Attack.NotInView:				{0} is not in view!
+GamePlayer.Attack.TooFarAway:				{0} is too far away to attack!
+GameObject.Interact.TooFarAway:				{0} is too far away!
+PlayerPickUpRequestHandler.HandlePacket.InvalidTarget:	You have an invalid target!
+PlayerPickUpRequestHandler.HandlePacket.Target:		    You must have a target to get something!
+GamePlayer.PickupObject.CantGetThat:			You can't get that!
+GamePlayer.PickupObject.MustHaveTarget:			You must have a target to get something!
+GamePlayer.PickupObject.ObjectTooFarAway:		The {0} is too far away to pick up!
+GamePlayer.StartAttack.CombatNoTarget:			You enter combat mode but have no target!
+GamePlayer.StartAttack.CombatTarget:			You enter combat mode and target [{0}]
+GamePlayer.UseSlot.CantSeeTarget:				You can't see your target!
+
+### Trade
+Behaviour.GiveItemAction.YouReceiveItem:	You receive {0}.
+Behaviour.TakeItemAction.YouGiveItemToNPC:	You give {0} to {1}.
+Behaviour.TakeItemAction.YouGiveItem:		You give {0}.
+Behaviour.GiveItemAction.GiveButInventFull:	Someone wanted to give you {0}, but your inventory is full!
+GamePlayer.ReceiveTradeItem.CantTrade:			You can't trade this item!
+GamePlayer.ReceiveItem.Receive:				You receive {0}!
+GamePlayer.ReceiveItem.ReceiveFrom:			You receive {0} from {1}!
+PlayerMoveItemRequestHandler.TooFarAway:		        You are too far away to give anything to {0}.
+
+## Misc
+StyleProcessor.ExecuteStyle.ThroatStrike:		        You inflict a critical strike in the throat of your target 
+StyleProcessor.ExecuteStyle.BackStrike:			        You inflict a critical strike in the back of your target
 PlayerPositionUpdateHandler.MythSafeFall:		        The damage was lessened by your equipment!