﻿using System;
using System.Linq;
using DOL.Database;
using DOL.GS.Styles;
using static DOL.GS.GameLiving;
using static DOL.GS.GameObject;

namespace DOL.GS
{
    public abstract class AttackAction
    {
        // Next tick interval for when the current tick doesn't result in an attack.
        protected const int TICK_INTERVAL_FOR_NON_ATTACK = 100;

        protected AttackComponent _attackComponent;
<<<<<<< HEAD
        protected AttackData _attackData;
        protected DbInventoryItem _weapon;
        protected DbInventoryItem _leftWeapon;
=======
        protected AttackData _lastAttackData;
        protected InventoryItem _weapon;
        protected InventoryItem _leftWeapon;
>>>>>>> 2d35b6d2
        protected Style _combatStyle;
        protected StyleComponent _styleComponent;
        protected GameObject _target;
        protected double _effectiveness;
        protected int _ticksToTarget;
        protected int _interruptDuration;
        protected int _interval;
        private GameLiving _owner;
        private long _startTime;

        // Set to current time when a round doesn't result in an attack. Used to prevent combat log spam and kept until reset in AttackComponent.SendAttackingCombatMessages().
        public long RoundWithNoAttackTime { get; set; }

        public long StartTime
        {
            get => _startTime;
            set => _startTime = value + GameLoop.GameLoopTime;
        }

        protected AttackAction(GameLiving owner)
        {
            _owner = owner;
            _attackComponent = _owner.attackComponent;
            _styleComponent = _owner.styleComponent;
        }

        public static AttackAction Create(GameLiving gameLiving)
        {
            if (gameLiving is GameNPC gameNpc)
                return new NpcAttackAction(gameNpc);
            else if (gameLiving is GamePlayer gamePlayer)
                return new PlayerAttackAction(gamePlayer);

            return null;
        }

        public void Tick(long time)
        {
            if (time <= StartTime)
                return;

            if (!CheckAttackState())
                return;

            if (!CanPerformAction())
            {
                _interval = TICK_INTERVAL_FOR_NON_ATTACK;
                return;
            }

            _weapon = _owner.ActiveWeapon;
            _leftWeapon = _owner.Inventory?.GetItem(eInventorySlot.LeftHandWeapon);
            _effectiveness = _owner.Effectiveness;

            if (_owner.ActiveWeaponSlot != eActiveWeaponSlot.Distance)
            {
                _target = _owner.TargetObject;

                if (PrepareMeleeAttack())
                {
                    PerformMeleeAttack();
                    FinalizeMeleeAttack();
                }
            }
            else
            {
                _target = _owner.rangeAttackComponent.AutoFireTarget ?? _owner.TargetObject;

                if (PrepareRangedAttack())
                {
                    PerformRangedAttack();
                    FinalizeRangedAttack();
                }
            }

            StartTime = _interval;
        }

        public virtual bool CheckInterruptTimer()
        {
            return false;
        }

        public virtual void OnAimInterrupt(GameObject attacker) { }

        protected virtual bool CheckAttackState()
        {
            _lastAttackData = _owner.TempProperties.GetProperty<AttackData>(LAST_ATTACK_DATA, null);

            if (!_attackComponent.AttackState || _owner.ObjectState != eObjectState.Active)
            {
                _owner.TempProperties.RemoveProperty(LAST_ATTACK_DATA);
                _attackComponent.attackAction.CleanUp();
                return false;
            }

            return true;
        }

        protected virtual bool CanPerformAction()
        {
            if (_owner.IsMezzed || _owner.IsStunned || _owner.IsEngaging)
                return false;

            if (_owner.CurrentSpellHandler?.Spell.Uninterruptible == false)
                return false;

            return true;
        }

        protected virtual bool PrepareMeleeAttack()
        {
            bool clearOldStyles = false;

            if (_lastAttackData != null)
            {
                switch (_lastAttackData.AttackResult)
                {
                    case eAttackResult.Fumbled:
                    {
                        // Skip this attack if the last one fumbled.
                        _styleComponent.NextCombatStyle = null;
                        _styleComponent.NextCombatBackupStyle = null;
                        _lastAttackData.AttackResult = eAttackResult.Missed;
                        _interval = _attackComponent.AttackSpeed(_weapon) * 2;
                        return false;
                    }
                    case eAttackResult.OutOfRange:
                    case eAttackResult.TargetNotVisible:
                    case eAttackResult.NotAllowed_ServerRules:
                    case eAttackResult.TargetDead:
                    {
                        clearOldStyles = true;
                        break;
                    }
                }
            }

            if (_combatStyle != null && _combatStyle.WeaponTypeRequirement == (int) eObjectType.Shield)
                _weapon = _leftWeapon;

            int mainHandAttackSpeed = _attackComponent.AttackSpeed(_weapon);

            if (clearOldStyles || _styleComponent.NextCombatStyleTime + mainHandAttackSpeed < GameLoop.GameLoopTime)
            {
                // Cancel the styles if they were registered too long ago.
                // Nature's Shield stays active forever and falls back to a non-backup style.
                if (_styleComponent.NextCombatBackupStyle?.ID == 394)
                    _styleComponent.NextCombatStyle = _styleComponent.NextCombatBackupStyle;
                else if (_styleComponent.NextCombatStyle?.ID != 394)
                    _styleComponent.NextCombatStyle = null;

                _styleComponent.NextCombatBackupStyle = null;
            }

            // Styles must be checked before the target.
            if (_target == null)
            {
                _interval = TICK_INTERVAL_FOR_NON_ATTACK;
                return false;
            }

            // Damage is doubled on sitting players, but only with melee weapons; arrows and magic do normal damage.
            if (_target is GamePlayer playerTarget && playerTarget.IsSitting)
                _effectiveness *= 2;

            _interruptDuration = mainHandAttackSpeed;
            return true;
        }

        protected virtual bool PrepareRangedAttack()
        {
            eCheckRangeAttackStateResult rangeCheckresult = _owner.rangeAttackComponent.CheckRangeAttackState(_target);

            if (rangeCheckresult == eCheckRangeAttackStateResult.Hold)
            {
                _interval = TICK_INTERVAL_FOR_NON_ATTACK;
                return false;
            }
            else if (rangeCheckresult == eCheckRangeAttackStateResult.Stop || _target == null)
            {
                _attackComponent.StopAttack();
                _attackComponent.attackAction?.CleanUp();
                return false;
            }

            _interval = _attackComponent.AttackSpeed(_weapon);
            _interruptDuration = _interval;
            _ticksToTarget = _owner.GetDistanceTo(_target) * 1000 / RangeAttackComponent.PROJECTILE_FLIGHT_SPEED;
            int model = _weapon == null ? 0 : _weapon.Model;
            byte flightDuration = (byte)(_ticksToTarget > 350 ? 1 + (_ticksToTarget - 350) / 75 : 1);
            bool cancelPrepareAnimation = _owner.ActiveWeapon.Object_Type == (int)eObjectType.Thrown;

            foreach (GamePlayer player in _owner.GetPlayersInRadius(WorldMgr.VISIBILITY_DISTANCE))
            {
                // Special case for thrown weapons (bows and crossbows don't need this).
                // For some obscure reason, their 'BowShoot' animation doesn't cancel their 'BowPrepare', and 'BowPrepare' resumes after 'BowShoot'.
                if (cancelPrepareAnimation)
                    player.Out.SendInterruptAnimation(_owner);

                // The 'stance' parameter appears to be used to indicate the time it should take for the arrow's model to reach its target.
                // 0 doesn't display any arrow.
                // 1 means roughly 350ms (the lowest time possible), then each increment adds about 75ms (needs testing).
                // Using ticksToTarget, we can make the arrow take more time to reach its target the farther it is.
                player.Out.SendCombatAnimation(_owner, _target, (ushort)model, 0x00, player.Out.BowShoot, flightDuration, 0x00, ((GameLiving)_target).HealthPercent);
            }

            switch (_owner.rangeAttackComponent.RangedAttackType)
            {
                case eRangedAttackType.Critical:
                {
                    double tmpEffectiveness = 2 - 0.3 * _owner.GetConLevel(_target);

                    if (tmpEffectiveness > 2)
                        _effectiveness *= 2;
                    else if (tmpEffectiveness < 1.1)
                        _effectiveness *= 1.1;
                    else
                        _effectiveness *= tmpEffectiveness;

                    break;
                }

                case eRangedAttackType.SureShot:
                {
                    _effectiveness *= 0.5;
                    break;
                }

                case eRangedAttackType.RapidFire:
                {
                    // Source : http://www.camelotherald.com/more/888.shtml
                    // - (About Rapid Fire) If you release the shot 75% through the normal timer, the shot (if it hits) does 75% of its normal damage. If you
                    // release 50% through the timer, you do 50% of the damage, and so forth - The faster the shot, the less damage it does.

                    // Source : http://www.camelotherald.com/more/901.shtml
                    // Related note about Rapid Fire interrupts are determined by the speed of the bow is fired, meaning that the time of interruptions for each shot will be scaled
                    // down proportionally to bow speed. If that made your eyes bleed, here's an example from someone who would know: "I fire a 5.0 spd bow. Because I am buffed and have
                    // stat bonuses, I fire that bow at 3.0 seconds. The resulting interrupt on the caster will last 3.0 seconds. If I rapid fire that same bow, I will fire at 1.5 seconds,
                    // and the resulting interrupt will last 1.5 seconds."

                    long rapidFireMaxDuration = _attackComponent.AttackSpeed(_weapon);
                    long elapsedTime = GameLoop.GameLoopTime - _owner.TempProperties.GetProperty<long>(RangeAttackComponent.RANGED_ATTACK_START); // elapsed time before ready to fire

                    if (elapsedTime < rapidFireMaxDuration)
                    {
                        _effectiveness *= 0.25 + elapsedTime * 0.5 / rapidFireMaxDuration;
                        _interruptDuration = (int)(_interruptDuration * _effectiveness);
                    }

                    break;
                }
            }

            // Calculate Penetrating Arrow damage reduction.
            if (_target is GameLiving livingTarget)
            {
                int PALevel = _owner.GetAbilityLevel(Abilities.PenetratingArrow);

                if ((PALevel > 0) && (_owner.rangeAttackComponent.RangedAttackType != eRangedAttackType.Long))
                {
                    ECSGameSpellEffect bladeturn = livingTarget.effectListComponent.GetSpellEffects(eEffect.Bladeturn)?.FirstOrDefault();

                    if (bladeturn != null && _target != bladeturn.SpellHandler.Caster)
                        _effectiveness *= 0.25 + PALevel * 0.25;
                }
            }

            return true;
        }

        protected virtual void PerformMeleeAttack()
        {
            _attackComponent.weaponAction = new WeaponAction(_owner, _target, _weapon, _leftWeapon, _effectiveness, _interruptDuration, _combatStyle);
            _attackComponent.weaponAction.Execute();
            _lastAttackData = _owner.TempProperties.GetProperty<AttackData>(LAST_ATTACK_DATA, null);
        }

        protected virtual void PerformRangedAttack()
        {
            _attackComponent.weaponAction = new WeaponAction(_owner, _target, _weapon, _effectiveness, _interruptDuration, _owner.rangeAttackComponent.RangedAttackType);

            if (_owner.rangeAttackComponent.RangedAttackType == eRangedAttackType.Critical)
                _owner.rangeAttackComponent.RangedAttackType = eRangedAttackType.Normal;

            // A positive ticksToTarget means the effects of our attack will be delayed. Typically used for ranged attacks.
            if (_ticksToTarget > 0)
            {
                new ECSGameTimer(_owner, new ECSGameTimer.ECSTimerCallback(_attackComponent.weaponAction.Execute), _ticksToTarget);

                // This is done in weaponAction.Execute(), but we musn't wait for the attack to reach our target.
                _attackComponent.weaponAction.AttackFinished = true;
            }
            else
                _attackComponent.weaponAction.Execute();

            _lastAttackData = _owner.TempProperties.GetProperty<AttackData>(LAST_ATTACK_DATA, null);
        }

        protected virtual bool FinalizeMeleeAttack()
        {
            // Melee weapons tick every TICK_INTERVAL_FOR_NON_ATTACK if they didn't attack.
            if (_lastAttackData != null &&
                _lastAttackData.AttackResult is not eAttackResult.Missed
                and not eAttackResult.HitUnstyled
                and not eAttackResult.HitStyle
                and not eAttackResult.Evaded
                and not eAttackResult.Blocked
                and not eAttackResult.Parried)
            {
                _interval = TICK_INTERVAL_FOR_NON_ATTACK;

                if (RoundWithNoAttackTime == 0)
                    RoundWithNoAttackTime = GameLoop.GameLoopTime;

                return false;
            }
            else
            {
                _interval = _attackComponent.AttackSpeed(_weapon, _leftWeapon);
                _styleComponent.NextCombatStyle = null;
                _styleComponent.NextCombatBackupStyle = null;
                return true;
            }
        }

        protected virtual bool FinalizeRangedAttack()
        {
            if (CheckInterruptTimer())
                return false;

            // Need to find a way to not have to call 'AttackSpeed()' again (currently needed
            _interval = _attackComponent.AttackSpeed(_weapon);
            _owner.rangeAttackComponent.RangedAttackState = eRangedAttackState.Aim;

            if (_owner.rangeAttackComponent.RangedAttackType != eRangedAttackType.Long)
            {
                _owner.rangeAttackComponent.RangedAttackType = eRangedAttackType.Normal;

                if (EffectListService.GetAbilityEffectOnTarget(_owner, eEffect.SureShot) != null)
                    _owner.rangeAttackComponent.RangedAttackType = eRangedAttackType.SureShot;
                if (EffectListService.GetAbilityEffectOnTarget(_owner, eEffect.RapidFire) != null)
                {
                    _owner.rangeAttackComponent.RangedAttackType = eRangedAttackType.RapidFire;
                    _interval = Math.Max(1500, _interval /= 2);
                }
                if (EffectListService.GetAbilityEffectOnTarget(_owner, eEffect.TrueShot) != null)
                    _owner.rangeAttackComponent.RangedAttackType = eRangedAttackType.Long;
            }

            // The 'stance' parameter appears to be used to tell whether or not the animation should be held, and doesn't seem to be related to the weapon speed.
            foreach (GamePlayer player in _owner.GetPlayersInRadius(WorldMgr.VISIBILITY_DISTANCE))
                player.Out.SendCombatAnimation(_owner, null, (ushort)(_weapon != null ? _weapon.Model : 0), 0x00, player.Out.BowPrepare, 0x1A, 0x00, 0x00);

            return true;
        }

        public virtual void CleanUp()
        {
            _owner.attackComponent.attackAction = null;
        }
    }
}<|MERGE_RESOLUTION|>--- conflicted
+++ resolved
@@ -13,15 +13,9 @@
         protected const int TICK_INTERVAL_FOR_NON_ATTACK = 100;
 
         protected AttackComponent _attackComponent;
-<<<<<<< HEAD
         protected AttackData _attackData;
         protected DbInventoryItem _weapon;
         protected DbInventoryItem _leftWeapon;
-=======
-        protected AttackData _lastAttackData;
-        protected InventoryItem _weapon;
-        protected InventoryItem _leftWeapon;
->>>>>>> 2d35b6d2
         protected Style _combatStyle;
         protected StyleComponent _styleComponent;
         protected GameObject _target;
