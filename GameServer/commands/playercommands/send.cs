/*
 * DAWN OF LIGHT - The first free open source DAoC server emulator
 * 
 * This program is free software; you can redistribute it and/or
 * modify it under the terms of the GNU General Public License
 * as published by the Free Software Foundation; either version 2
 * of the License, or (at your option) any later version.
 * 
 * This program is distributed in the hope that it will be useful,
 * but WITHOUT ANY WARRANTY; without even the implied warranty of
 * MERCHANTABILITY or FITNESS FOR A PARTICULAR PURPOSE.  See the
 * GNU General Public License for more details.
 * 
 * You should have received a copy of the GNU General Public License
 * along with this program; if not, write to the Free Software
 * Foundation, Inc., 59 Temple Place - Suite 330, Boston, MA  02111-1307, USA.
 *
 */

using DOL.GS.PacketHandler;

namespace DOL.GS.Commands
{
	[CmdAttribute(
		"&send",
		new [] { "&tell", "&t" },
		ePrivLevel.Player,
		// Displays next to the command when '/cmd' is entered
		"Sends a private message to the target player.",
		"PLCommands.SendMessage.Syntax.Send")]
	public class SendCommandHandler : AbstractCommandHandler, ICommandHandler
	{
		public void OnCommand(GameClient client, string[] args)
		{
			if (args.Length < 3)
			{
				// Message: '/send <targetName> <message>' - Sends a private message to the target player.
				ChatUtil.SendSystemMessage(client, "PLCommands.SendMessage.Syntax.Send", null);
				return;
			}

			if (IsSpammingCommand(client.Player, "send", 500))
			{
				// Message: "Slow down, you're typing too fast--make the moment last."
				ChatUtil.SendSystemMessage(client, "Social.SendMessage.Err.SlowDown", null);
				return;
			}

			string targetName = args[1];
			var name = !string.IsNullOrWhiteSpace(targetName) && char.IsLower(targetName, 0) ? targetName.Replace(targetName[0],char.ToUpper(targetName[0])) : targetName; // If first character in args[1] is lowercase, replace with uppercase character
			string message = string.Join(" ", args, 2, args.Length - 2);

			int result = 0;
			GameClient targetClient = WorldMgr.GuessClientByPlayerNameAndRealm(targetName, 0, false, out result);
			if (targetClient != null && !GameServer.ServerRules.IsAllowedToUnderstand(client.Player, targetClient.Player))
			{
				targetClient = null;
			}

			if (targetClient == null)
			{
				// Message: "{0} is not in the game, or is a member of another realm."
				ChatUtil.SendSystemMessage(client, "Social.SendMessage.Err.OfflineOtherRealm", name);
				return;
			}

            // prevent to send an anon GM a message to find him - but send the message to the GM - thx to Sumy
            if (targetClient.Player != null && targetClient.Player.IsAnonymous && targetClient.Account.PrivLevel > (uint)ePrivLevel.Player)
            {
				if (client.Account.PrivLevel == (uint)ePrivLevel.Player)
				{
					// Message: "{0} is not in the game, or is a member of another realm."
					ChatUtil.SendSystemMessage(client, "Social.SendMessage.Err.OfflineOtherRealm", name);
					// Message: {0} tried to send you a message: "{1}"
<<<<<<< HEAD
					ChatUtil.SendSendMessage(targetClient.Player, "Social.SendMessage.Staff.TriedToSend", client.Player.Name, message);
=======
					ChatUtil.SendSendMessage(targetClient.Player, "Social.ReceiveMessage.Staff.TriedToSend", client.Player.Name, message);
>>>>>>> 5bc49e9b
				}
				if (client.Account.PrivLevel > (uint)ePrivLevel.Player)
				{
					// Let staff ignore anon state for other staff members
					// Message: You send, "{0}" to {1} [ANON].
					ChatUtil.SendSendMessage(client, "Social.SendMessage.Staff.YouSendAnon", message, targetClient.Player.Name);
<<<<<<< HEAD
					// Message: {0} [STAFF] sends, "{1}"
=======
					// Message: {0} [TEAM] sends, "{1}"
>>>>>>> 5bc49e9b
					ChatUtil.SendGMMessage(targetClient.Player, "Social.ReceiveMessage.Staff.SendsToYou", client.Player.Name, message);
				}
                return;
            }

			switch (result)
			{
				case 2: // Name not unique based on partial entry
					// Message: "{0} is not a unique character name."
					ChatUtil.SendSystemMessage(client, "Social.SendMessage.Err.NameNotUnique", name);
					return;
				case 3: // Exact name match
				case 4: // Guessed name based on partial entry
					if (targetClient == client)
					{
						// Message: "You can't message yourself!"
						ChatUtil.SendSystemMessage(client, "Social.SendMessage.Err.CantMsgYourself", null);
					}
					else
					{
						// Send the message
						client.Player.SendPrivateMessage(targetClient.Player, message);
					}
					return;
			}
		}
	}
}<|MERGE_RESOLUTION|>--- conflicted
+++ resolved
@@ -1,118 +1,110 @@
-/*
- * DAWN OF LIGHT - The first free open source DAoC server emulator
- * 
- * This program is free software; you can redistribute it and/or
- * modify it under the terms of the GNU General Public License
- * as published by the Free Software Foundation; either version 2
- * of the License, or (at your option) any later version.
- * 
- * This program is distributed in the hope that it will be useful,
- * but WITHOUT ANY WARRANTY; without even the implied warranty of
- * MERCHANTABILITY or FITNESS FOR A PARTICULAR PURPOSE.  See the
- * GNU General Public License for more details.
- * 
- * You should have received a copy of the GNU General Public License
- * along with this program; if not, write to the Free Software
- * Foundation, Inc., 59 Temple Place - Suite 330, Boston, MA  02111-1307, USA.
- *
- */
-
-using DOL.GS.PacketHandler;
-
-namespace DOL.GS.Commands
-{
-	[CmdAttribute(
-		"&send",
-		new [] { "&tell", "&t" },
-		ePrivLevel.Player,
-		// Displays next to the command when '/cmd' is entered
-		"Sends a private message to the target player.",
-		"PLCommands.SendMessage.Syntax.Send")]
-	public class SendCommandHandler : AbstractCommandHandler, ICommandHandler
-	{
-		public void OnCommand(GameClient client, string[] args)
-		{
-			if (args.Length < 3)
-			{
-				// Message: '/send <targetName> <message>' - Sends a private message to the target player.
-				ChatUtil.SendSystemMessage(client, "PLCommands.SendMessage.Syntax.Send", null);
-				return;
-			}
-
-			if (IsSpammingCommand(client.Player, "send", 500))
-			{
-				// Message: "Slow down, you're typing too fast--make the moment last."
-				ChatUtil.SendSystemMessage(client, "Social.SendMessage.Err.SlowDown", null);
-				return;
-			}
-
-			string targetName = args[1];
-			var name = !string.IsNullOrWhiteSpace(targetName) && char.IsLower(targetName, 0) ? targetName.Replace(targetName[0],char.ToUpper(targetName[0])) : targetName; // If first character in args[1] is lowercase, replace with uppercase character
-			string message = string.Join(" ", args, 2, args.Length - 2);
-
-			int result = 0;
-			GameClient targetClient = WorldMgr.GuessClientByPlayerNameAndRealm(targetName, 0, false, out result);
-			if (targetClient != null && !GameServer.ServerRules.IsAllowedToUnderstand(client.Player, targetClient.Player))
-			{
-				targetClient = null;
-			}
-
-			if (targetClient == null)
-			{
-				// Message: "{0} is not in the game, or is a member of another realm."
-				ChatUtil.SendSystemMessage(client, "Social.SendMessage.Err.OfflineOtherRealm", name);
-				return;
-			}
-
-            // prevent to send an anon GM a message to find him - but send the message to the GM - thx to Sumy
-            if (targetClient.Player != null && targetClient.Player.IsAnonymous && targetClient.Account.PrivLevel > (uint)ePrivLevel.Player)
-            {
-				if (client.Account.PrivLevel == (uint)ePrivLevel.Player)
-				{
-					// Message: "{0} is not in the game, or is a member of another realm."
-					ChatUtil.SendSystemMessage(client, "Social.SendMessage.Err.OfflineOtherRealm", name);
-					// Message: {0} tried to send you a message: "{1}"
-<<<<<<< HEAD
-					ChatUtil.SendSendMessage(targetClient.Player, "Social.SendMessage.Staff.TriedToSend", client.Player.Name, message);
-=======
-					ChatUtil.SendSendMessage(targetClient.Player, "Social.ReceiveMessage.Staff.TriedToSend", client.Player.Name, message);
->>>>>>> 5bc49e9b
-				}
-				if (client.Account.PrivLevel > (uint)ePrivLevel.Player)
-				{
-					// Let staff ignore anon state for other staff members
-					// Message: You send, "{0}" to {1} [ANON].
-					ChatUtil.SendSendMessage(client, "Social.SendMessage.Staff.YouSendAnon", message, targetClient.Player.Name);
-<<<<<<< HEAD
-					// Message: {0} [STAFF] sends, "{1}"
-=======
-					// Message: {0} [TEAM] sends, "{1}"
->>>>>>> 5bc49e9b
-					ChatUtil.SendGMMessage(targetClient.Player, "Social.ReceiveMessage.Staff.SendsToYou", client.Player.Name, message);
-				}
-                return;
-            }
-
-			switch (result)
-			{
-				case 2: // Name not unique based on partial entry
-					// Message: "{0} is not a unique character name."
-					ChatUtil.SendSystemMessage(client, "Social.SendMessage.Err.NameNotUnique", name);
-					return;
-				case 3: // Exact name match
-				case 4: // Guessed name based on partial entry
-					if (targetClient == client)
-					{
-						// Message: "You can't message yourself!"
-						ChatUtil.SendSystemMessage(client, "Social.SendMessage.Err.CantMsgYourself", null);
-					}
-					else
-					{
-						// Send the message
-						client.Player.SendPrivateMessage(targetClient.Player, message);
-					}
-					return;
-			}
-		}
-	}
+/*
+ * DAWN OF LIGHT - The first free open source DAoC server emulator
+ * 
+ * This program is free software; you can redistribute it and/or
+ * modify it under the terms of the GNU General Public License
+ * as published by the Free Software Foundation; either version 2
+ * of the License, or (at your option) any later version.
+ * 
+ * This program is distributed in the hope that it will be useful,
+ * but WITHOUT ANY WARRANTY; without even the implied warranty of
+ * MERCHANTABILITY or FITNESS FOR A PARTICULAR PURPOSE.  See the
+ * GNU General Public License for more details.
+ * 
+ * You should have received a copy of the GNU General Public License
+ * along with this program; if not, write to the Free Software
+ * Foundation, Inc., 59 Temple Place - Suite 330, Boston, MA  02111-1307, USA.
+ *
+ */
+
+using DOL.GS.PacketHandler;
+
+namespace DOL.GS.Commands
+{
+	[CmdAttribute(
+		"&send",
+		new [] { "&tell", "&t" },
+		ePrivLevel.Player,
+		// Displays next to the command when '/cmd' is entered
+		"Sends a private message to the target player.",
+		"PLCommands.SendMessage.Syntax.Send")]
+	public class SendCommandHandler : AbstractCommandHandler, ICommandHandler
+	{
+		public void OnCommand(GameClient client, string[] args)
+		{
+			if (args.Length < 3)
+			{
+				// Message: '/send <targetName> <message>' - Sends a private message to the target player.
+				ChatUtil.SendSystemMessage(client, "PLCommands.SendMessage.Syntax.Send", null);
+				return;
+			}
+
+			if (IsSpammingCommand(client.Player, "send", 500))
+			{
+				// Message: "Slow down, you're typing too fast--make the moment last."
+				ChatUtil.SendSystemMessage(client, "Social.SendMessage.Err.SlowDown", null);
+				return;
+			}
+
+			string targetName = args[1];
+			var name = !string.IsNullOrWhiteSpace(targetName) && char.IsLower(targetName, 0) ? targetName.Replace(targetName[0],char.ToUpper(targetName[0])) : targetName; // If first character in args[1] is lowercase, replace with uppercase character
+			string message = string.Join(" ", args, 2, args.Length - 2);
+
+			int result = 0;
+			GameClient targetClient = WorldMgr.GuessClientByPlayerNameAndRealm(targetName, 0, false, out result);
+			if (targetClient != null && !GameServer.ServerRules.IsAllowedToUnderstand(client.Player, targetClient.Player))
+			{
+				targetClient = null;
+			}
+
+			if (targetClient == null)
+			{
+				// Message: "{0} is not in the game, or is a member of another realm."
+				ChatUtil.SendSystemMessage(client, "Social.SendMessage.Err.OfflineOtherRealm", name);
+				return;
+			}
+
+            // prevent to send an anon GM a message to find him - but send the message to the GM - thx to Sumy
+            if (targetClient.Player != null && targetClient.Player.IsAnonymous && targetClient.Account.PrivLevel > (uint)ePrivLevel.Player)
+            {
+				if (client.Account.PrivLevel == (uint)ePrivLevel.Player)
+				{
+					// Message: "{0} is not in the game, or is a member of another realm."
+					ChatUtil.SendSystemMessage(client, "Social.SendMessage.Err.OfflineOtherRealm", name);
+					// Message: {0} tried to send you a message: "{1}"
+					ChatUtil.SendSendMessage(targetClient.Player, "Social.ReceiveMessage.Staff.TriedToSend", client.Player.Name, message);
+				}
+				if (client.Account.PrivLevel > (uint)ePrivLevel.Player)
+				{
+					// Let staff ignore anon state for other staff members
+					// Message: You send, "{0}" to {1} [ANON].
+					ChatUtil.SendSendMessage(client, "Social.SendMessage.Staff.YouSendAnon", message, targetClient.Player.Name);
+					// Message: {0} [TEAM] sends, "{1}"
+					ChatUtil.SendGMMessage(targetClient.Player, "Social.ReceiveMessage.Staff.SendsToYou", client.Player.Name, message);
+				}
+                return;
+            }
+
+			switch (result)
+			{
+				case 2: // Name not unique based on partial entry
+					// Message: "{0} is not a unique character name."
+					ChatUtil.SendSystemMessage(client, "Social.SendMessage.Err.NameNotUnique", name);
+					return;
+				case 3: // Exact name match
+				case 4: // Guessed name based on partial entry
+					if (targetClient == client)
+					{
+						// Message: "You can't message yourself!"
+						ChatUtil.SendSystemMessage(client, "Social.SendMessage.Err.CantMsgYourself", null);
+					}
+					else
+					{
+						// Send the message
+						client.Player.SendPrivateMessage(targetClient.Player, message);
+					}
+					return;
+			}
+		}
+	}
 }