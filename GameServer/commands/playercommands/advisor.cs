/*
 * DAWN OF LIGHT - The first free open source DAoC server emulator
 * 
 * This program is free software; you can redistribute it and/or
 * modify it under the terms of the GNU General Public License
 * as published by the Free Software Foundation; either version 2
 * of the License, or (at your option) any later version.
 * 
 * This program is distributed in the hope that it will be useful,
 * but WITHOUT ANY WARRANTY; without even the implied warranty of
 * MERCHANTABILITY or FITNESS FOR A PARTICULAR PURPOSE.  See the
 * GNU General Public License for more details.
 * 
 * You should have received a copy of the GNU General Public License
 * along with this program; if not, write to the Free Software
 * Foundation, Inc., 59 Temple Place - Suite 330, Boston, MA  02111-1307, USA.
 *
 */

using System;
using DOL.Language;
using DOL.GS.PacketHandler;

namespace DOL.GS.Commands
{
	[CmdAttribute(
		"&advisor",
		ePrivLevel.Player,
		// Displays next to the command when '/cmd' is entered
		"Flags your character as a class or tradeskill Advisor (<ADV>) for new players' questions.",
		// Syntax: '/advisor' - Flags your character as an Advisor (<ADV>) to indicate that you are willing to answer new players' questions.
		"PLCommands.Advisor.Syntax.Advisor",
		// Message: '/advisor <advisorName> <message>' - Directly messages an Advisor with your question.
		"PLCommands.Advice.Syntax.SendAdvisor")]
	public class AdvisorCommandHandler : AbstractCommandHandler, ICommandHandler
	{
		public void OnCommand(GameClient client, string[] args)
		{
			// If the player has had the `/mute` GM command used on them
			if (client.Player.IsMuted)
			{
				// Message: You have been muted by Atlas staff and are not allowed to use this command.
				ChatUtil.SendGMMessage(client, "GMCommands.Mute.Err.NoUseCommand", null);
				return;
			}
			
			var craftingSkill = client.Player.GetCraftingSkillValue(client.Player.CraftingPrimarySkill) >= 1000; // Identify primary crafting skill
			var played = client.Player.PlayedTimeSinceLevel / 60 / 60; // Sets time played since last level
			var totalPlayed = client.Player.PlayedTime / 60 / 60; // Time played total for character
			
			// Anti-spamming measure
			if (IsSpammingCommand(client.Player, "advisor", 500))
			{
				// Message: Slow down, you're typing too fast--make the moment last.
				ChatUtil.SendSystemMessage(client, "Social.SendMessage.Err.SlowDown", null);
				return;
			}
			
			switch (args.Length)
			{
				// Syntax: '/advisor'
				case 1:
				{
					// Flag is off by default
					client.Player.Advisor = !client.Player.Advisor;

					// Player can turn on Advisor flag if:
					// Character is level 50 and has played 15+ hours at level
					// OR
					// Character has 1000+ in a primary tradeskill, '/setwho craft' active, and played 15+ hours total
					if (client.Player.Level == 50 && played >= 15 || craftingSkill && totalPlayed >= 15 && !client.Player.ClassNameFlag || client.Account.PrivLevel > (uint) ePrivLevel.Player)
					{
						// Enable the advisor flag
						if (client.Player.Advisor)
						{
							// Message: "Your Advisor flag (<ADV>) has been turned on. The Advisor system is run and used by players at their own risk. We ask that only experienced players interested in helping new players and answering basic questions use this feature. To disable this flag off at any time, simply type '/advisor' again."
							ChatUtil.SendErrorMessage(client, "PLCommands.Advisor.Msg.OnFlag", null);
						}
						else
							// Message: "Your Advisor flag has been turned off."
							ChatUtil.SendErrorMessage(client, "PLCommands.Advisor.Msg.OffFlag", null);
						return;
					}
					client.Player.Advisor = false;
					// If character doesn't meet requirements
					// Message: "You do not yet meet the requirements to become an Advisor. Class Advisors must have at least 15 hours of played time while at level 50. Tradeskill Advisors must have Legendary status in a primary tradeskill, '/setwho craft' enabled, and a minimum of 15 total hours played."
					ChatUtil.SendSystemMessage(client, "PLCommands.Advisor.Err.MinimumReqs", null);
					return;
				}
				// Syntax: '/advisor <advisorName>'
				case 2:
				{
					// Message: "You must include a message to communicate with this Advisor! Use '/advisor <advisorName> <message>' to communicate with an Advisor."
					ChatUtil.SendSystemMessage(client, "PLCommands.Advisor.Err.NoMessage", null);
					return;
				}
				// Syntax: '/advisor <advisorName> <message>'
				case >= 3:
				{
					var advisorName = args[1];
					var name = !string.IsNullOrWhiteSpace(advisorName) && char.IsLower(advisorName, 0) ? advisorName.Replace(advisorName[0],char.ToUpper(advisorName[0])) : advisorName; // If first character in args[1] is lowercase, replace with uppercase character
                    var message = string.Join(" ", args, 2, args.Length - 2); // Separate message from other args
                    var result = 3; // Result for name search with args[1]
                    var advisorClient = WorldMgr.GuessClientByPlayerNameAndRealm(name, 0, false, out result); // Figure out advisor name
                    
                    // Players cannot communicate with members of another realm
                    if (advisorClient != null && !GameServer.ServerRules.IsAllowedToUnderstand(client.Player, advisorClient.Player))
                    {
                    	advisorClient = null;
                    }
    
                    // If the player is not online, anonymous, or is a member of another realm
                    if (advisorClient == null || advisorClient.Player.IsAnonymous &&
                        advisorClient.Account.PrivLevel == (uint) ePrivLevel.Player && client.Account.PrivLevel == (uint) ePrivLevel.Player)
                    {
	                    // Message: "{0} is not in the game, or is a member of another realm."
                        ChatUtil.SendSystemMessage(client, "Social.SendMessage.Err.OfflineOtherRealm", name);
                    	return;
                    }
                    
<<<<<<< HEAD
                    // If the player is not online, anonymous, or is a member of another realm
=======
                    // If the player is online, but doesn't have the '<ADV>' flag active
>>>>>>> 5bc49e9b
                    if (!advisorClient.Player.Advisor)
                    {
	                    // Message: "{0} is not an Advisor!"
	                    ChatUtil.SendSystemMessage(client, "Social.SendAdvice.Err.NotAdvisor", name);
	                    return;
                    }
                    
                    // Atlas staff still receive messages while `/anon`, but the player doesn't see that it delivered. This is intended as a protection against players spamming Admins/GMs.
                    if (advisorClient.Player != null && advisorClient.Player.IsAnonymous &&
                        advisorClient.Account.PrivLevel > (uint) ePrivLevel.Player)
                    {
	                    if (client.Account.PrivLevel == (uint) ePrivLevel.Player)
                    	{
	                        // Message: "{0} is not in the game, or is a member of another realm."
	                        ChatUtil.SendSystemMessage(client, "Social.SendMessage.Err.OfflineOtherRealm", name);
<<<<<<< HEAD
	                        // Message: "{0} tried to send an advice message: {1}"
	                        ChatUtil.SendSendMessage(advisorClient.Player, "Social.SendAdvisor.Target.GMAnon", message);
=======
	                        // Message: "{0} tried to send an [ADVICE] message: {1}"
	                        ChatUtil.SendSendMessage(advisorClient.Player, "Social.ReceiveMessage.Advisor.StaffAnon", client.Player.Name, message);
>>>>>>> 5bc49e9b
                        }
                        return;
                    }

                    switch (result)
                    {
	                    case 1: // No name found
	                    {
		                    // Message: "{0} is not in the game, or is a member of another realm."
		                    ChatUtil.SendSystemMessage(client, "Social.SendMessage.Err.OfflineOtherRealm", name);
		                    return;
	                    }
	                    case 2: // Player name not unique (partial entry is shared between multiple characters).
	                    {
		                    // Message: "{0} is not a unique character name."
		                    ChatUtil.SendSystemMessage(client, "Social.SendMessage.Err.NameNotUnique", name);
		                    return;
	                    }
	                    case 3: // Exact player name match
	                    {
		                    // If you've specified yourself
		                    if (advisorClient == client)
		                    {
			                    // Message: "You can't message yourself!"
			                    ChatUtil.SendSystemMessage(client, "Social.SendMessage.Err.CantMsgYourself", null);
		                    }
		                    else
		                    {
			                    // Message: [ADVICE] {0} sends, "{1}"
			                    ChatUtil.SendSendMessage(advisorClient.Player, "Social.ReceiveMessage.Advice.Sends",
				                    client.Player.Name, message);
			                    // Message: You send, "{0}" to {1} [ADVISOR].
			                    ChatUtil.SendSendMessage(client.Player, "Social.SendMessage.Advisor.YouSendTo", message,
				                    advisorClient.Player.Name);
		                    }

		                    return;
						}
	                    case 4: // Guessed name
                        {
	                        // Message: "{0} is not in the game, or is a member of another realm."
	                        ChatUtil.SendSystemMessage(client, "Social.SendMessage.Err.OfflineOtherRealm", name);
	                        return;
                        }
                    }
					return;
				}
			}

			
		}
	}
}<|MERGE_RESOLUTION|>--- conflicted
+++ resolved
@@ -1,200 +1,191 @@
-/*
- * DAWN OF LIGHT - The first free open source DAoC server emulator
- * 
- * This program is free software; you can redistribute it and/or
- * modify it under the terms of the GNU General Public License
- * as published by the Free Software Foundation; either version 2
- * of the License, or (at your option) any later version.
- * 
- * This program is distributed in the hope that it will be useful,
- * but WITHOUT ANY WARRANTY; without even the implied warranty of
- * MERCHANTABILITY or FITNESS FOR A PARTICULAR PURPOSE.  See the
- * GNU General Public License for more details.
- * 
- * You should have received a copy of the GNU General Public License
- * along with this program; if not, write to the Free Software
- * Foundation, Inc., 59 Temple Place - Suite 330, Boston, MA  02111-1307, USA.
- *
- */
-
-using System;
-using DOL.Language;
-using DOL.GS.PacketHandler;
-
-namespace DOL.GS.Commands
-{
-	[CmdAttribute(
-		"&advisor",
-		ePrivLevel.Player,
-		// Displays next to the command when '/cmd' is entered
-		"Flags your character as a class or tradeskill Advisor (<ADV>) for new players' questions.",
-		// Syntax: '/advisor' - Flags your character as an Advisor (<ADV>) to indicate that you are willing to answer new players' questions.
-		"PLCommands.Advisor.Syntax.Advisor",
-		// Message: '/advisor <advisorName> <message>' - Directly messages an Advisor with your question.
-		"PLCommands.Advice.Syntax.SendAdvisor")]
-	public class AdvisorCommandHandler : AbstractCommandHandler, ICommandHandler
-	{
-		public void OnCommand(GameClient client, string[] args)
-		{
-			// If the player has had the `/mute` GM command used on them
-			if (client.Player.IsMuted)
-			{
-				// Message: You have been muted by Atlas staff and are not allowed to use this command.
-				ChatUtil.SendGMMessage(client, "GMCommands.Mute.Err.NoUseCommand", null);
-				return;
-			}
-			
-			var craftingSkill = client.Player.GetCraftingSkillValue(client.Player.CraftingPrimarySkill) >= 1000; // Identify primary crafting skill
-			var played = client.Player.PlayedTimeSinceLevel / 60 / 60; // Sets time played since last level
-			var totalPlayed = client.Player.PlayedTime / 60 / 60; // Time played total for character
-			
-			// Anti-spamming measure
-			if (IsSpammingCommand(client.Player, "advisor", 500))
-			{
-				// Message: Slow down, you're typing too fast--make the moment last.
-				ChatUtil.SendSystemMessage(client, "Social.SendMessage.Err.SlowDown", null);
-				return;
-			}
-			
-			switch (args.Length)
-			{
-				// Syntax: '/advisor'
-				case 1:
-				{
-					// Flag is off by default
-					client.Player.Advisor = !client.Player.Advisor;
-
-					// Player can turn on Advisor flag if:
-					// Character is level 50 and has played 15+ hours at level
-					// OR
-					// Character has 1000+ in a primary tradeskill, '/setwho craft' active, and played 15+ hours total
-					if (client.Player.Level == 50 && played >= 15 || craftingSkill && totalPlayed >= 15 && !client.Player.ClassNameFlag || client.Account.PrivLevel > (uint) ePrivLevel.Player)
-					{
-						// Enable the advisor flag
-						if (client.Player.Advisor)
-						{
-							// Message: "Your Advisor flag (<ADV>) has been turned on. The Advisor system is run and used by players at their own risk. We ask that only experienced players interested in helping new players and answering basic questions use this feature. To disable this flag off at any time, simply type '/advisor' again."
-							ChatUtil.SendErrorMessage(client, "PLCommands.Advisor.Msg.OnFlag", null);
-						}
-						else
-							// Message: "Your Advisor flag has been turned off."
-							ChatUtil.SendErrorMessage(client, "PLCommands.Advisor.Msg.OffFlag", null);
-						return;
-					}
-					client.Player.Advisor = false;
-					// If character doesn't meet requirements
-					// Message: "You do not yet meet the requirements to become an Advisor. Class Advisors must have at least 15 hours of played time while at level 50. Tradeskill Advisors must have Legendary status in a primary tradeskill, '/setwho craft' enabled, and a minimum of 15 total hours played."
-					ChatUtil.SendSystemMessage(client, "PLCommands.Advisor.Err.MinimumReqs", null);
-					return;
-				}
-				// Syntax: '/advisor <advisorName>'
-				case 2:
-				{
-					// Message: "You must include a message to communicate with this Advisor! Use '/advisor <advisorName> <message>' to communicate with an Advisor."
-					ChatUtil.SendSystemMessage(client, "PLCommands.Advisor.Err.NoMessage", null);
-					return;
-				}
-				// Syntax: '/advisor <advisorName> <message>'
-				case >= 3:
-				{
-					var advisorName = args[1];
-					var name = !string.IsNullOrWhiteSpace(advisorName) && char.IsLower(advisorName, 0) ? advisorName.Replace(advisorName[0],char.ToUpper(advisorName[0])) : advisorName; // If first character in args[1] is lowercase, replace with uppercase character
-                    var message = string.Join(" ", args, 2, args.Length - 2); // Separate message from other args
-                    var result = 3; // Result for name search with args[1]
-                    var advisorClient = WorldMgr.GuessClientByPlayerNameAndRealm(name, 0, false, out result); // Figure out advisor name
-                    
-                    // Players cannot communicate with members of another realm
-                    if (advisorClient != null && !GameServer.ServerRules.IsAllowedToUnderstand(client.Player, advisorClient.Player))
-                    {
-                    	advisorClient = null;
-                    }
-    
-                    // If the player is not online, anonymous, or is a member of another realm
-                    if (advisorClient == null || advisorClient.Player.IsAnonymous &&
-                        advisorClient.Account.PrivLevel == (uint) ePrivLevel.Player && client.Account.PrivLevel == (uint) ePrivLevel.Player)
-                    {
-	                    // Message: "{0} is not in the game, or is a member of another realm."
-                        ChatUtil.SendSystemMessage(client, "Social.SendMessage.Err.OfflineOtherRealm", name);
-                    	return;
-                    }
-                    
-<<<<<<< HEAD
-                    // If the player is not online, anonymous, or is a member of another realm
-=======
-                    // If the player is online, but doesn't have the '<ADV>' flag active
->>>>>>> 5bc49e9b
-                    if (!advisorClient.Player.Advisor)
-                    {
-	                    // Message: "{0} is not an Advisor!"
-	                    ChatUtil.SendSystemMessage(client, "Social.SendAdvice.Err.NotAdvisor", name);
-	                    return;
-                    }
-                    
-                    // Atlas staff still receive messages while `/anon`, but the player doesn't see that it delivered. This is intended as a protection against players spamming Admins/GMs.
-                    if (advisorClient.Player != null && advisorClient.Player.IsAnonymous &&
-                        advisorClient.Account.PrivLevel > (uint) ePrivLevel.Player)
-                    {
-	                    if (client.Account.PrivLevel == (uint) ePrivLevel.Player)
-                    	{
-	                        // Message: "{0} is not in the game, or is a member of another realm."
-	                        ChatUtil.SendSystemMessage(client, "Social.SendMessage.Err.OfflineOtherRealm", name);
-<<<<<<< HEAD
-	                        // Message: "{0} tried to send an advice message: {1}"
-	                        ChatUtil.SendSendMessage(advisorClient.Player, "Social.SendAdvisor.Target.GMAnon", message);
-=======
-	                        // Message: "{0} tried to send an [ADVICE] message: {1}"
-	                        ChatUtil.SendSendMessage(advisorClient.Player, "Social.ReceiveMessage.Advisor.StaffAnon", client.Player.Name, message);
->>>>>>> 5bc49e9b
-                        }
-                        return;
-                    }
-
-                    switch (result)
-                    {
-	                    case 1: // No name found
-	                    {
-		                    // Message: "{0} is not in the game, or is a member of another realm."
-		                    ChatUtil.SendSystemMessage(client, "Social.SendMessage.Err.OfflineOtherRealm", name);
-		                    return;
-	                    }
-	                    case 2: // Player name not unique (partial entry is shared between multiple characters).
-	                    {
-		                    // Message: "{0} is not a unique character name."
-		                    ChatUtil.SendSystemMessage(client, "Social.SendMessage.Err.NameNotUnique", name);
-		                    return;
-	                    }
-	                    case 3: // Exact player name match
-	                    {
-		                    // If you've specified yourself
-		                    if (advisorClient == client)
-		                    {
-			                    // Message: "You can't message yourself!"
-			                    ChatUtil.SendSystemMessage(client, "Social.SendMessage.Err.CantMsgYourself", null);
-		                    }
-		                    else
-		                    {
-			                    // Message: [ADVICE] {0} sends, "{1}"
-			                    ChatUtil.SendSendMessage(advisorClient.Player, "Social.ReceiveMessage.Advice.Sends",
-				                    client.Player.Name, message);
-			                    // Message: You send, "{0}" to {1} [ADVISOR].
-			                    ChatUtil.SendSendMessage(client.Player, "Social.SendMessage.Advisor.YouSendTo", message,
-				                    advisorClient.Player.Name);
-		                    }
-
-		                    return;
-						}
-	                    case 4: // Guessed name
-                        {
-	                        // Message: "{0} is not in the game, or is a member of another realm."
-	                        ChatUtil.SendSystemMessage(client, "Social.SendMessage.Err.OfflineOtherRealm", name);
-	                        return;
-                        }
-                    }
-					return;
-				}
-			}
-
-			
-		}
-	}
+/*
+ * DAWN OF LIGHT - The first free open source DAoC server emulator
+ * 
+ * This program is free software; you can redistribute it and/or
+ * modify it under the terms of the GNU General Public License
+ * as published by the Free Software Foundation; either version 2
+ * of the License, or (at your option) any later version.
+ * 
+ * This program is distributed in the hope that it will be useful,
+ * but WITHOUT ANY WARRANTY; without even the implied warranty of
+ * MERCHANTABILITY or FITNESS FOR A PARTICULAR PURPOSE.  See the
+ * GNU General Public License for more details.
+ * 
+ * You should have received a copy of the GNU General Public License
+ * along with this program; if not, write to the Free Software
+ * Foundation, Inc., 59 Temple Place - Suite 330, Boston, MA  02111-1307, USA.
+ *
+ */
+
+using System;
+using DOL.Language;
+using DOL.GS.PacketHandler;
+
+namespace DOL.GS.Commands
+{
+	[CmdAttribute(
+		"&advisor",
+		ePrivLevel.Player,
+		// Displays next to the command when '/cmd' is entered
+		"Flags your character as a class or tradeskill Advisor (<ADV>) for new players' questions.",
+		// Syntax: '/advisor' - Flags your character as an Advisor (<ADV>) to indicate that you are willing to answer new players' questions.
+		"PLCommands.Advisor.Syntax.Advisor",
+		// Message: '/advisor <advisorName> <message>' - Directly messages an Advisor with your question.
+		"PLCommands.Advice.Syntax.SendAdvisor")]
+	public class AdvisorCommandHandler : AbstractCommandHandler, ICommandHandler
+	{
+		public void OnCommand(GameClient client, string[] args)
+		{
+			// If the player has had the `/mute` GM command used on them
+			if (client.Player.IsMuted)
+			{
+				// Message: You have been muted by Atlas staff and are not allowed to use this command.
+				ChatUtil.SendGMMessage(client, "GMCommands.Mute.Err.NoUseCommand", null);
+				return;
+			}
+			
+			var craftingSkill = client.Player.GetCraftingSkillValue(client.Player.CraftingPrimarySkill) >= 1000; // Identify primary crafting skill
+			var played = client.Player.PlayedTimeSinceLevel / 60 / 60; // Sets time played since last level
+			var totalPlayed = client.Player.PlayedTime / 60 / 60; // Time played total for character
+			
+			// Anti-spamming measure
+			if (IsSpammingCommand(client.Player, "advisor", 500))
+			{
+				// Message: Slow down, you're typing too fast--make the moment last.
+				ChatUtil.SendSystemMessage(client, "Social.SendMessage.Err.SlowDown", null);
+				return;
+			}
+			
+			switch (args.Length)
+			{
+				// Syntax: '/advisor'
+				case 1:
+				{
+					// Flag is off by default
+					client.Player.Advisor = !client.Player.Advisor;
+
+					// Player can turn on Advisor flag if:
+					// Character is level 50 and has played 15+ hours at level
+					// OR
+					// Character has 1000+ in a primary tradeskill, '/setwho craft' active, and played 15+ hours total
+					if (client.Player.Level == 50 && played >= 15 || craftingSkill && totalPlayed >= 15 && !client.Player.ClassNameFlag || client.Account.PrivLevel > (uint) ePrivLevel.Player)
+					{
+						// Enable the advisor flag
+						if (client.Player.Advisor)
+						{
+							// Message: "Your Advisor flag (<ADV>) has been turned on. The Advisor system is run and used by players at their own risk. We ask that only experienced players interested in helping new players and answering basic questions use this feature. To disable this flag off at any time, simply type '/advisor' again."
+							ChatUtil.SendErrorMessage(client, "PLCommands.Advisor.Msg.OnFlag", null);
+						}
+						else
+							// Message: "Your Advisor flag has been turned off."
+							ChatUtil.SendErrorMessage(client, "PLCommands.Advisor.Msg.OffFlag", null);
+						return;
+					}
+					client.Player.Advisor = false;
+					// If character doesn't meet requirements
+					// Message: "You do not yet meet the requirements to become an Advisor. Class Advisors must have at least 15 hours of played time while at level 50. Tradeskill Advisors must have Legendary status in a primary tradeskill, '/setwho craft' enabled, and a minimum of 15 total hours played."
+					ChatUtil.SendSystemMessage(client, "PLCommands.Advisor.Err.MinimumReqs", null);
+					return;
+				}
+				// Syntax: '/advisor <advisorName>'
+				case 2:
+				{
+					// Message: "You must include a message to communicate with this Advisor! Use '/advisor <advisorName> <message>' to communicate with an Advisor."
+					ChatUtil.SendSystemMessage(client, "PLCommands.Advisor.Err.NoMessage", null);
+					return;
+				}
+				// Syntax: '/advisor <advisorName> <message>'
+				case >= 3:
+				{
+					var advisorName = args[1];
+					var name = !string.IsNullOrWhiteSpace(advisorName) && char.IsLower(advisorName, 0) ? advisorName.Replace(advisorName[0],char.ToUpper(advisorName[0])) : advisorName; // If first character in args[1] is lowercase, replace with uppercase character
+                    var message = string.Join(" ", args, 2, args.Length - 2); // Separate message from other args
+                    var result = 3; // Result for name search with args[1]
+                    var advisorClient = WorldMgr.GuessClientByPlayerNameAndRealm(name, 0, false, out result); // Figure out advisor name
+                    
+                    // Players cannot communicate with members of another realm
+                    if (advisorClient != null && !GameServer.ServerRules.IsAllowedToUnderstand(client.Player, advisorClient.Player))
+                    {
+                    	advisorClient = null;
+                    }
+    
+                    // If the player is not online, anonymous, or is a member of another realm
+                    if (advisorClient == null || advisorClient.Player.IsAnonymous &&
+                        advisorClient.Account.PrivLevel == (uint) ePrivLevel.Player && client.Account.PrivLevel == (uint) ePrivLevel.Player)
+                    {
+	                    // Message: "{0} is not in the game, or is a member of another realm."
+                        ChatUtil.SendSystemMessage(client, "Social.SendMessage.Err.OfflineOtherRealm", name);
+                    	return;
+                    }
+                    
+                    // If the player is online, but doesn't have the '<ADV>' flag active
+                    if (!advisorClient.Player.Advisor)
+                    {
+	                    // Message: "{0} is not an Advisor!"
+	                    ChatUtil.SendSystemMessage(client, "Social.SendAdvice.Err.NotAdvisor", name);
+	                    return;
+                    }
+                    
+                    // Atlas staff still receive messages while `/anon`, but the player doesn't see that it delivered. This is intended as a protection against players spamming Admins/GMs.
+                    if (advisorClient.Player != null && advisorClient.Player.IsAnonymous &&
+                        advisorClient.Account.PrivLevel > (uint) ePrivLevel.Player)
+                    {
+	                    if (client.Account.PrivLevel == (uint) ePrivLevel.Player)
+                    	{
+	                        // Message: "{0} is not in the game, or is a member of another realm."
+	                        ChatUtil.SendSystemMessage(client, "Social.SendMessage.Err.OfflineOtherRealm", name);
+	                        // Message: "{0} tried to send an [ADVICE] message: {1}"
+	                        ChatUtil.SendSendMessage(advisorClient.Player, "Social.ReceiveMessage.Advisor.StaffAnon", client.Player.Name, message);
+                        }
+                        return;
+                    }
+
+                    switch (result)
+                    {
+	                    case 1: // No name found
+	                    {
+		                    // Message: "{0} is not in the game, or is a member of another realm."
+		                    ChatUtil.SendSystemMessage(client, "Social.SendMessage.Err.OfflineOtherRealm", name);
+		                    return;
+	                    }
+	                    case 2: // Player name not unique (partial entry is shared between multiple characters).
+	                    {
+		                    // Message: "{0} is not a unique character name."
+		                    ChatUtil.SendSystemMessage(client, "Social.SendMessage.Err.NameNotUnique", name);
+		                    return;
+	                    }
+	                    case 3: // Exact player name match
+	                    {
+		                    // If you've specified yourself
+		                    if (advisorClient == client)
+		                    {
+			                    // Message: "You can't message yourself!"
+			                    ChatUtil.SendSystemMessage(client, "Social.SendMessage.Err.CantMsgYourself", null);
+		                    }
+		                    else
+		                    {
+			                    // Message: [ADVICE] {0} sends, "{1}"
+			                    ChatUtil.SendSendMessage(advisorClient.Player, "Social.ReceiveMessage.Advice.Sends",
+				                    client.Player.Name, message);
+			                    // Message: You send, "{0}" to {1} [ADVISOR].
+			                    ChatUtil.SendSendMessage(client.Player, "Social.SendMessage.Advisor.YouSendTo", message,
+				                    advisorClient.Player.Name);
+		                    }
+
+		                    return;
+						}
+	                    case 4: // Guessed name
+                        {
+	                        // Message: "{0} is not in the game, or is a member of another realm."
+	                        ChatUtil.SendSystemMessage(client, "Social.SendMessage.Err.OfflineOtherRealm", name);
+	                        return;
+                        }
+                    }
+					return;
+				}
+			}
+
+			
+		}
+	}
 }