/*
 * DAWN OF LIGHT - The first free open source DAoC server emulator
 * 
 * This program is free software; you can redistribute it and/or
 * modify it under the terms of the GNU General Public License
 * as published by the Free Software Foundation; either version 2
 * of the License, or (at your option) any later version.
 * 
 * This program is distributed in the hope that it will be useful,
 * but WITHOUT ANY WARRANTY; without even the implied warranty of
 * MERCHANTABILITY or FITNESS FOR A PARTICULAR PURPOSE.  See the
 * GNU General Public License for more details.
 * 
 * You should have received a copy of the GNU General Public License
 * along with this program; if not, write to the Free Software
 * Foundation, Inc., 59 Temple Place - Suite 330, Boston, MA  02111-1307, USA.
 *
 */
using System;
using System.Text;
using DOL.GS;
using DOL.GS.PacketHandler;
using DOL.GS.Effects;

namespace DOL.GS.Spells
{
	/// <summary>
	/// Spell handler for unbreakable speed decreasing spells
	/// </summary>
	[SpellHandler("UnbreakableSpeedDecrease")]
	public class UnbreakableSpeedDecreaseSpellHandler : ImmunityEffectSpellHandler
	{
		public override void ApplyEffectOnTarget(GameLiving target, double effectiveness)
		{
			var effect = EffectListService.GetSpellEffectOnTarget(target, eEffect.MovementSpeedDebuff);
			if (target.HasAbility(Abilities.CCImmunity)||target.HasAbility(Abilities.RootImmunity) || 
				EffectListService.GetEffectOnTarget(target, eEffect.SnareImmunity) != null || 
				(effect != null && effect.SpellHandler.Spell.Value == 99))
			{
<<<<<<< HEAD
				EffectService.RequestImmediateCancelEffect(effect);
=======
				//EffectService.RequestCancelEffect(effect);
>>>>>>> 30e8a2ea
				MessageToCaster(target.Name + " is immune to this effect!", eChatType.CT_SpellResisted);
				OnSpellResisted(target);
				return;
			}
			if (target.EffectList.GetOfType<ChargeEffect>() != null)
			{
				MessageToCaster(target.Name + " is moving to fast for this spell to have any effect!", eChatType.CT_SpellResisted);
				return;
			}

			base.ApplyEffectOnTarget(target, effectiveness);
		}

		/// <summary>
		/// When an applied effect starts,
		/// duration spells only
		/// </summary>
		/// <param name="effect"></param>
		public override void OnEffectStart(GameSpellEffect effect)
		{
			base.OnEffectStart(effect);
			effect.Owner.BuffBonusMultCategory1.Set((int)eProperty.MaxSpeed, effect, 1.0-Spell.Value*0.01);

			SendUpdates(effect.Owner);

			MessageToLiving(effect.Owner, Spell.Message1, eChatType.CT_Spell);
			Message.SystemToArea(effect.Owner, Util.MakeSentence(Spell.Message2, effect.Owner.GetName(0, true)), eChatType.CT_Spell, effect.Owner);

			RestoreSpeedTimer timer = new RestoreSpeedTimer(effect);
			effect.Owner.TempProperties.setProperty(effect, timer);
			timer.Interval = 650;
			timer.Start(1 + (effect.Duration >> 1));

			effect.Owner.StartInterruptTimer(effect.Owner.SpellInterruptDuration, AttackData.eAttackType.Spell, Caster);
		}

		/// <summary>
		/// When an applied effect expires.
		/// Duration spells only.
		/// </summary>
		/// <param name="effect">The expired effect</param>
		/// <param name="noMessages">true, when no messages should be sent to player and surrounding</param>
		/// <returns>immunity duration in milliseconds</returns>
		public override int OnEffectExpires(GameSpellEffect effect, bool noMessages)
		{
			base.OnEffectExpires(effect,noMessages);

			GameTimer timer = (GameTimer)effect.Owner.TempProperties.getProperty<object>(effect, null);
			effect.Owner.TempProperties.removeProperty(effect);
			if(timer!=null) timer.Stop();

			effect.Owner.BuffBonusMultCategory1.Remove((int)eProperty.MaxSpeed, effect);

			SendUpdates(effect.Owner);

			MessageToLiving(effect.Owner, Spell.Message3, eChatType.CT_SpellExpires);
			Message.SystemToArea(effect.Owner, Util.MakeSentence(Spell.Message4, effect.Owner.GetName(0, true)), eChatType.CT_SpellExpires, effect.Owner);

			return 60000;
		}

		/// <summary>
		/// Calculates the effect duration in milliseconds
		/// </summary>
		/// <param name="target">The effect target</param>
		/// <param name="effectiveness">The effect effectiveness</param>
		/// <returns>The effect duration in milliseconds</returns>
		protected override int CalculateEffectDuration(GameLiving target, double effectiveness)
		{
			double duration = base.CalculateEffectDuration(target, effectiveness);
			duration *= target.GetModified(eProperty.SpeedDecreaseDurationReduction) * 0.01;

			if (duration < 1)
				duration = 1;
			else if (duration > (Spell.Duration * 4))
				duration = (Spell.Duration * 4);
			return (int)duration;
		}

		/// <summary>
		/// Sends updates on effect start/stop
		/// </summary>
		/// <param name="owner"></param>
		public static void SendUpdates(GameLiving owner)
		{
			if (owner.IsMezzed || owner.IsStunned)
				return;

			GamePlayer player = owner as GamePlayer;
			if (player != null)
				player.Out.SendUpdateMaxSpeed();

			GameNPC npc = owner as GameNPC;
			if (npc != null)
			{
				short maxSpeed = npc.MaxSpeed;
				if (npc.CurrentSpeed > maxSpeed)
					npc.CurrentSpeed = maxSpeed;
			}
		}

		/// <summary>
		/// Slowly restores the livings speed
		/// </summary>
		public sealed class RestoreSpeedTimer : GameTimer
		{
			/// <summary>
			/// The speed changing effect
			/// </summary>
			private readonly GameSpellEffect m_effect;

			/// <summary>
			/// Constructs a new RestoreSpeedTimer
			/// </summary>
			/// <param name="effect">The speed changing effect</param>
			public RestoreSpeedTimer(GameSpellEffect effect) : base(effect.Owner.CurrentRegion.TimeManager)
			{
				m_effect = effect;
			}

			/// <summary>
			/// Called on every timer tick
			/// </summary>
			protected override void OnTick()
			{
				GameSpellEffect effect = m_effect;

				double factor = 2.0 - (effect.Duration - effect.RemainingTime)/(double)(effect.Duration>>1);
				if (factor < 0) factor = 0;
				else if (factor > 1) factor = 1;

				effect.Owner.BuffBonusMultCategory1.Set((int)eProperty.MaxSpeed, effect, 1.0 - effect.Spell.Value*factor*0.01);

				SendUpdates(effect.Owner);

				if (factor <= 0)
					Stop();
			}


			/// <summary>
			/// Returns short information about the timer
			/// </summary>
			/// <returns>Short info about the timer</returns>
			public override string ToString()
			{
				return new StringBuilder(base.ToString())
					.Append(" SpeedDecreaseEffect: (").Append(m_effect.ToString()).Append(')')
					.ToString();
			}
		}

		/// <summary>
		/// Constructs a new UnbreakableSpeedDecreaseSpellHandler
		/// </summary>
		/// <param name="caster"></param>
		/// <param name="spell"></param>
		/// <param name="line"></param>
		public UnbreakableSpeedDecreaseSpellHandler(GameLiving caster, Spell spell, SpellLine line) : base(caster, spell, line)
		{
		}
	}
}
<|MERGE_RESOLUTION|>--- conflicted
+++ resolved
@@ -1,207 +1,203 @@
-/*
- * DAWN OF LIGHT - The first free open source DAoC server emulator
- * 
- * This program is free software; you can redistribute it and/or
- * modify it under the terms of the GNU General Public License
- * as published by the Free Software Foundation; either version 2
- * of the License, or (at your option) any later version.
- * 
- * This program is distributed in the hope that it will be useful,
- * but WITHOUT ANY WARRANTY; without even the implied warranty of
- * MERCHANTABILITY or FITNESS FOR A PARTICULAR PURPOSE.  See the
- * GNU General Public License for more details.
- * 
- * You should have received a copy of the GNU General Public License
- * along with this program; if not, write to the Free Software
- * Foundation, Inc., 59 Temple Place - Suite 330, Boston, MA  02111-1307, USA.
- *
- */
-using System;
-using System.Text;
-using DOL.GS;
-using DOL.GS.PacketHandler;
-using DOL.GS.Effects;
-
-namespace DOL.GS.Spells
-{
-	/// <summary>
-	/// Spell handler for unbreakable speed decreasing spells
-	/// </summary>
-	[SpellHandler("UnbreakableSpeedDecrease")]
-	public class UnbreakableSpeedDecreaseSpellHandler : ImmunityEffectSpellHandler
-	{
-		public override void ApplyEffectOnTarget(GameLiving target, double effectiveness)
-		{
-			var effect = EffectListService.GetSpellEffectOnTarget(target, eEffect.MovementSpeedDebuff);
-			if (target.HasAbility(Abilities.CCImmunity)||target.HasAbility(Abilities.RootImmunity) || 
-				EffectListService.GetEffectOnTarget(target, eEffect.SnareImmunity) != null || 
-				(effect != null && effect.SpellHandler.Spell.Value == 99))
-			{
-<<<<<<< HEAD
-				EffectService.RequestImmediateCancelEffect(effect);
-=======
-				//EffectService.RequestCancelEffect(effect);
->>>>>>> 30e8a2ea
-				MessageToCaster(target.Name + " is immune to this effect!", eChatType.CT_SpellResisted);
-				OnSpellResisted(target);
-				return;
-			}
-			if (target.EffectList.GetOfType<ChargeEffect>() != null)
-			{
-				MessageToCaster(target.Name + " is moving to fast for this spell to have any effect!", eChatType.CT_SpellResisted);
-				return;
-			}
-
-			base.ApplyEffectOnTarget(target, effectiveness);
-		}
-
-		/// <summary>
-		/// When an applied effect starts,
-		/// duration spells only
-		/// </summary>
-		/// <param name="effect"></param>
-		public override void OnEffectStart(GameSpellEffect effect)
-		{
-			base.OnEffectStart(effect);
-			effect.Owner.BuffBonusMultCategory1.Set((int)eProperty.MaxSpeed, effect, 1.0-Spell.Value*0.01);
-
-			SendUpdates(effect.Owner);
-
-			MessageToLiving(effect.Owner, Spell.Message1, eChatType.CT_Spell);
-			Message.SystemToArea(effect.Owner, Util.MakeSentence(Spell.Message2, effect.Owner.GetName(0, true)), eChatType.CT_Spell, effect.Owner);
-
-			RestoreSpeedTimer timer = new RestoreSpeedTimer(effect);
-			effect.Owner.TempProperties.setProperty(effect, timer);
-			timer.Interval = 650;
-			timer.Start(1 + (effect.Duration >> 1));
-
-			effect.Owner.StartInterruptTimer(effect.Owner.SpellInterruptDuration, AttackData.eAttackType.Spell, Caster);
-		}
-
-		/// <summary>
-		/// When an applied effect expires.
-		/// Duration spells only.
-		/// </summary>
-		/// <param name="effect">The expired effect</param>
-		/// <param name="noMessages">true, when no messages should be sent to player and surrounding</param>
-		/// <returns>immunity duration in milliseconds</returns>
-		public override int OnEffectExpires(GameSpellEffect effect, bool noMessages)
-		{
-			base.OnEffectExpires(effect,noMessages);
-
-			GameTimer timer = (GameTimer)effect.Owner.TempProperties.getProperty<object>(effect, null);
-			effect.Owner.TempProperties.removeProperty(effect);
-			if(timer!=null) timer.Stop();
-
-			effect.Owner.BuffBonusMultCategory1.Remove((int)eProperty.MaxSpeed, effect);
-
-			SendUpdates(effect.Owner);
-
-			MessageToLiving(effect.Owner, Spell.Message3, eChatType.CT_SpellExpires);
-			Message.SystemToArea(effect.Owner, Util.MakeSentence(Spell.Message4, effect.Owner.GetName(0, true)), eChatType.CT_SpellExpires, effect.Owner);
-
-			return 60000;
-		}
-
-		/// <summary>
-		/// Calculates the effect duration in milliseconds
-		/// </summary>
-		/// <param name="target">The effect target</param>
-		/// <param name="effectiveness">The effect effectiveness</param>
-		/// <returns>The effect duration in milliseconds</returns>
-		protected override int CalculateEffectDuration(GameLiving target, double effectiveness)
-		{
-			double duration = base.CalculateEffectDuration(target, effectiveness);
-			duration *= target.GetModified(eProperty.SpeedDecreaseDurationReduction) * 0.01;
-
-			if (duration < 1)
-				duration = 1;
-			else if (duration > (Spell.Duration * 4))
-				duration = (Spell.Duration * 4);
-			return (int)duration;
-		}
-
-		/// <summary>
-		/// Sends updates on effect start/stop
-		/// </summary>
-		/// <param name="owner"></param>
-		public static void SendUpdates(GameLiving owner)
-		{
-			if (owner.IsMezzed || owner.IsStunned)
-				return;
-
-			GamePlayer player = owner as GamePlayer;
-			if (player != null)
-				player.Out.SendUpdateMaxSpeed();
-
-			GameNPC npc = owner as GameNPC;
-			if (npc != null)
-			{
-				short maxSpeed = npc.MaxSpeed;
-				if (npc.CurrentSpeed > maxSpeed)
-					npc.CurrentSpeed = maxSpeed;
-			}
-		}
-
-		/// <summary>
-		/// Slowly restores the livings speed
-		/// </summary>
-		public sealed class RestoreSpeedTimer : GameTimer
-		{
-			/// <summary>
-			/// The speed changing effect
-			/// </summary>
-			private readonly GameSpellEffect m_effect;
-
-			/// <summary>
-			/// Constructs a new RestoreSpeedTimer
-			/// </summary>
-			/// <param name="effect">The speed changing effect</param>
-			public RestoreSpeedTimer(GameSpellEffect effect) : base(effect.Owner.CurrentRegion.TimeManager)
-			{
-				m_effect = effect;
-			}
-
-			/// <summary>
-			/// Called on every timer tick
-			/// </summary>
-			protected override void OnTick()
-			{
-				GameSpellEffect effect = m_effect;
-
-				double factor = 2.0 - (effect.Duration - effect.RemainingTime)/(double)(effect.Duration>>1);
-				if (factor < 0) factor = 0;
-				else if (factor > 1) factor = 1;
-
-				effect.Owner.BuffBonusMultCategory1.Set((int)eProperty.MaxSpeed, effect, 1.0 - effect.Spell.Value*factor*0.01);
-
-				SendUpdates(effect.Owner);
-
-				if (factor <= 0)
-					Stop();
-			}
-
-
-			/// <summary>
-			/// Returns short information about the timer
-			/// </summary>
-			/// <returns>Short info about the timer</returns>
-			public override string ToString()
-			{
-				return new StringBuilder(base.ToString())
-					.Append(" SpeedDecreaseEffect: (").Append(m_effect.ToString()).Append(')')
-					.ToString();
-			}
-		}
-
-		/// <summary>
-		/// Constructs a new UnbreakableSpeedDecreaseSpellHandler
-		/// </summary>
-		/// <param name="caster"></param>
-		/// <param name="spell"></param>
-		/// <param name="line"></param>
-		public UnbreakableSpeedDecreaseSpellHandler(GameLiving caster, Spell spell, SpellLine line) : base(caster, spell, line)
-		{
-		}
-	}
-}
+/*
+ * DAWN OF LIGHT - The first free open source DAoC server emulator
+ * 
+ * This program is free software; you can redistribute it and/or
+ * modify it under the terms of the GNU General Public License
+ * as published by the Free Software Foundation; either version 2
+ * of the License, or (at your option) any later version.
+ * 
+ * This program is distributed in the hope that it will be useful,
+ * but WITHOUT ANY WARRANTY; without even the implied warranty of
+ * MERCHANTABILITY or FITNESS FOR A PARTICULAR PURPOSE.  See the
+ * GNU General Public License for more details.
+ * 
+ * You should have received a copy of the GNU General Public License
+ * along with this program; if not, write to the Free Software
+ * Foundation, Inc., 59 Temple Place - Suite 330, Boston, MA  02111-1307, USA.
+ *
+ */
+using System;
+using System.Text;
+using DOL.GS;
+using DOL.GS.PacketHandler;
+using DOL.GS.Effects;
+
+namespace DOL.GS.Spells
+{
+	/// <summary>
+	/// Spell handler for unbreakable speed decreasing spells
+	/// </summary>
+	[SpellHandler("UnbreakableSpeedDecrease")]
+	public class UnbreakableSpeedDecreaseSpellHandler : ImmunityEffectSpellHandler
+	{
+		public override void ApplyEffectOnTarget(GameLiving target, double effectiveness)
+		{
+			var effect = EffectListService.GetSpellEffectOnTarget(target, eEffect.MovementSpeedDebuff);
+			if (target.HasAbility(Abilities.CCImmunity)||target.HasAbility(Abilities.RootImmunity) || 
+				EffectListService.GetEffectOnTarget(target, eEffect.SnareImmunity) != null || 
+				(effect != null && effect.SpellHandler.Spell.Value == 99))
+			{
+				//EffectService.RequestCancelEffect(effect);
+				MessageToCaster(target.Name + " is immune to this effect!", eChatType.CT_SpellResisted);
+				OnSpellResisted(target);
+				return;
+			}
+			if (target.EffectList.GetOfType<ChargeEffect>() != null)
+			{
+				MessageToCaster(target.Name + " is moving to fast for this spell to have any effect!", eChatType.CT_SpellResisted);
+				return;
+			}
+
+			base.ApplyEffectOnTarget(target, effectiveness);
+		}
+
+		/// <summary>
+		/// When an applied effect starts,
+		/// duration spells only
+		/// </summary>
+		/// <param name="effect"></param>
+		public override void OnEffectStart(GameSpellEffect effect)
+		{
+			base.OnEffectStart(effect);
+			effect.Owner.BuffBonusMultCategory1.Set((int)eProperty.MaxSpeed, effect, 1.0-Spell.Value*0.01);
+
+			SendUpdates(effect.Owner);
+
+			MessageToLiving(effect.Owner, Spell.Message1, eChatType.CT_Spell);
+			Message.SystemToArea(effect.Owner, Util.MakeSentence(Spell.Message2, effect.Owner.GetName(0, true)), eChatType.CT_Spell, effect.Owner);
+
+			RestoreSpeedTimer timer = new RestoreSpeedTimer(effect);
+			effect.Owner.TempProperties.setProperty(effect, timer);
+			timer.Interval = 650;
+			timer.Start(1 + (effect.Duration >> 1));
+
+			effect.Owner.StartInterruptTimer(effect.Owner.SpellInterruptDuration, AttackData.eAttackType.Spell, Caster);
+		}
+
+		/// <summary>
+		/// When an applied effect expires.
+		/// Duration spells only.
+		/// </summary>
+		/// <param name="effect">The expired effect</param>
+		/// <param name="noMessages">true, when no messages should be sent to player and surrounding</param>
+		/// <returns>immunity duration in milliseconds</returns>
+		public override int OnEffectExpires(GameSpellEffect effect, bool noMessages)
+		{
+			base.OnEffectExpires(effect,noMessages);
+
+			GameTimer timer = (GameTimer)effect.Owner.TempProperties.getProperty<object>(effect, null);
+			effect.Owner.TempProperties.removeProperty(effect);
+			if(timer!=null) timer.Stop();
+
+			effect.Owner.BuffBonusMultCategory1.Remove((int)eProperty.MaxSpeed, effect);
+
+			SendUpdates(effect.Owner);
+
+			MessageToLiving(effect.Owner, Spell.Message3, eChatType.CT_SpellExpires);
+			Message.SystemToArea(effect.Owner, Util.MakeSentence(Spell.Message4, effect.Owner.GetName(0, true)), eChatType.CT_SpellExpires, effect.Owner);
+
+			return 60000;
+		}
+
+		/// <summary>
+		/// Calculates the effect duration in milliseconds
+		/// </summary>
+		/// <param name="target">The effect target</param>
+		/// <param name="effectiveness">The effect effectiveness</param>
+		/// <returns>The effect duration in milliseconds</returns>
+		protected override int CalculateEffectDuration(GameLiving target, double effectiveness)
+		{
+			double duration = base.CalculateEffectDuration(target, effectiveness);
+			duration *= target.GetModified(eProperty.SpeedDecreaseDurationReduction) * 0.01;
+
+			if (duration < 1)
+				duration = 1;
+			else if (duration > (Spell.Duration * 4))
+				duration = (Spell.Duration * 4);
+			return (int)duration;
+		}
+
+		/// <summary>
+		/// Sends updates on effect start/stop
+		/// </summary>
+		/// <param name="owner"></param>
+		public static void SendUpdates(GameLiving owner)
+		{
+			if (owner.IsMezzed || owner.IsStunned)
+				return;
+
+			GamePlayer player = owner as GamePlayer;
+			if (player != null)
+				player.Out.SendUpdateMaxSpeed();
+
+			GameNPC npc = owner as GameNPC;
+			if (npc != null)
+			{
+				short maxSpeed = npc.MaxSpeed;
+				if (npc.CurrentSpeed > maxSpeed)
+					npc.CurrentSpeed = maxSpeed;
+			}
+		}
+
+		/// <summary>
+		/// Slowly restores the livings speed
+		/// </summary>
+		public sealed class RestoreSpeedTimer : GameTimer
+		{
+			/// <summary>
+			/// The speed changing effect
+			/// </summary>
+			private readonly GameSpellEffect m_effect;
+
+			/// <summary>
+			/// Constructs a new RestoreSpeedTimer
+			/// </summary>
+			/// <param name="effect">The speed changing effect</param>
+			public RestoreSpeedTimer(GameSpellEffect effect) : base(effect.Owner.CurrentRegion.TimeManager)
+			{
+				m_effect = effect;
+			}
+
+			/// <summary>
+			/// Called on every timer tick
+			/// </summary>
+			protected override void OnTick()
+			{
+				GameSpellEffect effect = m_effect;
+
+				double factor = 2.0 - (effect.Duration - effect.RemainingTime)/(double)(effect.Duration>>1);
+				if (factor < 0) factor = 0;
+				else if (factor > 1) factor = 1;
+
+				effect.Owner.BuffBonusMultCategory1.Set((int)eProperty.MaxSpeed, effect, 1.0 - effect.Spell.Value*factor*0.01);
+
+				SendUpdates(effect.Owner);
+
+				if (factor <= 0)
+					Stop();
+			}
+
+
+			/// <summary>
+			/// Returns short information about the timer
+			/// </summary>
+			/// <returns>Short info about the timer</returns>
+			public override string ToString()
+			{
+				return new StringBuilder(base.ToString())
+					.Append(" SpeedDecreaseEffect: (").Append(m_effect.ToString()).Append(')')
+					.ToString();
+			}
+		}
+
+		/// <summary>
+		/// Constructs a new UnbreakableSpeedDecreaseSpellHandler
+		/// </summary>
+		/// <param name="caster"></param>
+		/// <param name="spell"></param>
+		/// <param name="line"></param>
+		public UnbreakableSpeedDecreaseSpellHandler(GameLiving caster, Spell spell, SpellLine line) : base(caster, spell, line)
+		{
+		}
+	}
+}